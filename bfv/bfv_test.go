package bfv

import (
	"fmt"
	"github.com/lca1/lattigo/ring"
	"log"
	"testing"
)

type BFVTESTPARAMS struct {
	bfvcontext   *BfvContext
	batchencoder *BatchEncoder
	kgen         *KeyGenerator
	sk           *SecretKey
	pk           *PublicKey
	encryptor    *Encryptor
	decryptor    *Decryptor
	evaluator    *Evaluator
}

func Test_BFV(t *testing.T) {

	var err error

<<<<<<< HEAD
	paramSets := DefaultParams
=======
	paramSets := DefaultParams[1:2]
>>>>>>> 925c1de3

	bitDecomps := []uint64{60}

	for _, params := range paramSets {

		log.Printf("Generating testing bfvcontext for N=%d/T=%d/Qi=%dx%dbit/Pi=%dx%dbit", params.N,
			params.T,
			len(params.Qi), 60,
			len(params.Pi), 60)

		bfvTest := new(BFVTESTPARAMS)

		bfvTest.bfvcontext = NewBfvContext()
		if err := bfvTest.bfvcontext.SetParameters(params.N, params.T, params.Qi, params.Pi, params.Sigma); err != nil {
			log.Fatal(err)
		}

		bfvTest.kgen = bfvTest.bfvcontext.NewKeyGenerator()

		bfvTest.batchencoder = bfvTest.bfvcontext.NewBatchEncoder()

		bfvTest.sk, bfvTest.pk, err = bfvTest.kgen.NewKeyPair()

		if err != nil {
			log.Fatal(err)
		}

		bfvTest.decryptor, err = bfvTest.bfvcontext.NewDecryptor(bfvTest.sk, 10)

		if err != nil {
			log.Fatal(err)
		}

		bfvTest.encryptor, err = bfvTest.bfvcontext.NewEncryptor(bfvTest.pk)

		if err != nil {
			log.Fatal(err)
		}

		bfvTest.evaluator, err = bfvTest.bfvcontext.NewEvaluator()

		if err != nil {
			log.Fatal(err)
		}

		//test_Marshaler(bfvTest, t)
		test_EncodeDecode(bfvTest, t)
		test_PlaintextBatchEncodeDecode(bfvTest, t)
		test_EncryptDecrypt(bfvTest, t)
		test_HomomorphicAddition(bfvTest, t)
		test_AddWithPlaintext(bfvTest, t)
		test_HomomorphicSubtraction(bfvTest, t)
		test_SubWithPlaintext(bfvTest, t)
		test_HomomorphicMultiplication(bfvTest, t)
		test_MulWithPlaintext(bfvTest, t)
		test_Relinearization(bfvTest, bitDecomps, t)
		test_KeySwitching(bfvTest, bitDecomps, t)
		test_GaloisEnd(bfvTest, bitDecomps, t)

	}
}

//=============================================================
//=== TESTS FOR ENCODE AND DECODE AN INTEGER ON A PLAINTEXT ===
//=============================================================

func test_EncodeDecode(bfvTest *BFVTESTPARAMS, t *testing.T) {

	var base int64
	var value int64
	var sign uint32

	T := bfvTest.bfvcontext.t
	bfvcontext := bfvTest.bfvcontext

	t.Run(fmt.Sprintf("N=%d/T=%d/EncodeDecodeInt", bfvTest.bfvcontext.n, bfvTest.bfvcontext.t), func(t *testing.T) {

		for i := 0; i < 0xFF; i++ {
			//Generates a new plaintext with 0 coefficients
			plaintext := bfvcontext.NewPlaintext()

			//Generates a base between 2 and T/2
			base = int64(ring.RandUniform(256) % (T >> 1))
			if base < 2 {
				base = 2
			}

			encoder := bfvcontext.NewIntEncoder(base)

			//Generates a value which can fit in the ring given the base
			value = int64(ring.RandUniform(0xFFFFFFFF))

			if T != 2 {
				sign = uint32(ring.RandUniform(2) & 1)
				if sign&1 == 1 {
					value *= -1
				}
			}

			//Encodes the value on the ring
			encoder.Encode(value, plaintext)

			//Tests the decoding
			if value != encoder.Decode(plaintext) {
				t.Errorf("Error in Encoding/Decoding Function, have %v, want %v, base %v", encoder.Decode(plaintext), value, base)
				break
			}
		}
	})
}

func test_Marshaler(bfvTest *BFVTESTPARAMS, t *testing.T) {

	state := true

	bfvContext := bfvTest.bfvcontext
	encoder := bfvTest.batchencoder
	Sk := bfvTest.sk
	Pk := bfvTest.pk

	t.Run(fmt.Sprintf("N=%d/T=%d/Qi=%dx%dbit/Pi=%dx%dbit/MarshalBfvContext", bfvTest.bfvcontext.n,
		bfvTest.bfvcontext.t,
		len(bfvTest.bfvcontext.contextQ.Modulus), 60,
		len(bfvTest.bfvcontext.contextP.Modulus), 60), func(t *testing.T) {

		BfvBytes, err := bfvContext.MarshalBinary()
		if err != nil {
			log.Fatal(err)
		}

		BfvTest := NewBfvContext()
		BfvTest.UnMarshalBinary(BfvBytes)

		for i := 0; i < 1; i++ {

			if BfvTest.n != bfvContext.n {
				state = false
				break
			}

			if BfvTest.t != bfvContext.t {
				state = false
				break
			}

			if BfvTest.sigma != bfvContext.sigma {
				state = false
				break
			}

			for i := range BfvTest.contextQ.Modulus {
				if BfvTest.contextQ.Modulus[i] != bfvContext.contextQ.Modulus[i] {
					state = false
					break
				}
			}

			for i := range BfvTest.contextP.Modulus {
				if BfvTest.contextP.Modulus[i] != bfvContext.contextP.Modulus[i] {
					state = false
					break
				}
			}
		}

		if state != true {
			t.Errorf("error : binarymarshal bfvcontext")
		}

	})

	t.Run(fmt.Sprintf("N=%d/T=%d/Qi=%dx%dbit/MarshalSk", bfvTest.bfvcontext.n,
		bfvTest.bfvcontext.t,
		len(bfvTest.bfvcontext.contextQ.Modulus), 60), func(t *testing.T) {
		state = true

		SkBytes, err := Sk.MarshalBinary()
		if err != nil {

		}
		SkTest := new(SecretKey)
		SkTest.UnMarshalBinary(SkBytes)

		if bfvContext.contextQ.Equal(Sk.sk, SkTest.sk) != true {
			t.Errorf("error : binarymarshal secretkey")
		}

	})

	t.Run(fmt.Sprintf("N=%d/T=%d/Qi=%dx%dbit/MarshalPk", bfvTest.bfvcontext.n,
		bfvTest.bfvcontext.t,
		len(bfvTest.bfvcontext.contextQ.Modulus), 60), func(t *testing.T) {
		PkBytes, err := Pk.MarshalBinary()
		if err != nil {
			log.Fatal(err)
		}

		PkTest := new(PublicKey)
		PkTest.UnMarshalBinary(PkBytes)

		for i := range Pk.pk {
			if bfvContext.contextQ.Equal(Pk.pk[i], PkTest.pk[i]) != true {
				t.Errorf("error : binarymarshal publickey")
				break
			}
		}
	})

	t.Run(fmt.Sprintf("N=%d/T=%d/Qi=%dx%dbit/MarshalPlaintext", bfvTest.bfvcontext.n,
		bfvTest.bfvcontext.t,
		len(bfvTest.bfvcontext.contextQ.Modulus), 60), func(t *testing.T) {
		coeffs := bfvContext.NewRandomPlaintextCoeffs()
		Px := bfvContext.NewPlaintext()
		encoder.EncodeUint(coeffs, Px)
		PxBytes, err := Px.MarshalBinary()
		if err != nil {
			log.Fatal(err)
		}

		PxTest := new(Plaintext)
		PxTest.UnMarshalBinary(PxBytes)

		if bfvContext.contextT.Equal(PxTest.Value()[0], Px.Value()[0]) != true {
			t.Errorf("error : binarymarshal plaintext")
		}
	})

	t.Run(fmt.Sprintf("N=%d/T=%d/Qi=%dx%dbit/MarshalCiphertext", bfvTest.bfvcontext.n,
		bfvTest.bfvcontext.t,
		len(bfvTest.bfvcontext.contextQ.Modulus), 60), func(t *testing.T) {

		Ctx := bfvContext.NewRandomCiphertext(4)
		CtxBytes, err := Ctx.MarshalBinary()
		if err != nil {
			log.Fatal(err)
		}

		CtxTest := new(Ciphertext)
		if err = CtxTest.UnmarshalBinary(CtxBytes); err != nil {
			log.Fatal(err)
		}

		for i := range Ctx.Value() {
			if bfvContext.contextQ.Equal(CtxTest.Value()[i], Ctx.Value()[i]) != true {
				t.Errorf("error : binarymarshal ciphertext")
				break
			}
		}

	})

	t.Run(fmt.Sprintf("N=%d/T=%d/Qi=%dx%dbit/bitDecomp=%d/Marshalrlk", bfvTest.bfvcontext.n,
		bfvTest.bfvcontext.t,
		len(bfvTest.bfvcontext.contextQ.Modulus), 60,
		15), func(t *testing.T) {
		rlk, err := bfvTest.kgen.NewRelinKey(bfvTest.sk, 5, 15)
		if err != nil {
			log.Fatal(err)
		}

		rlkBytes, err := rlk.MarshalBinary()
		if err != nil {
			log.Fatal(err)
		}

		rlkTest := new(EvaluationKey)
		rlkTest.UnMarshalBinary(rlkBytes)

		state = true

		for i := range rlkTest.evakey {

			if state != true {
				break
			}

			for j := range rlkTest.evakey[i].evakey {

				if state != true {
					break
				}

				for x := range rlkTest.evakey[i].evakey[j] {

					if bfvContext.contextQ.Equal(rlkTest.evakey[i].evakey[j][x][0], rlk.evakey[i].evakey[j][x][0]) != true {
						t.Errorf("error : binarymarshal rlk")
						state = false
						break
					}

					if bfvContext.contextQ.Equal(rlkTest.evakey[i].evakey[j][x][1], rlk.evakey[i].evakey[j][x][1]) != true {
						t.Errorf("error : binarymarshal rlk")
						state = false
						break
					}
				}
			}
		}
	})

	t.Run(fmt.Sprintf("N=%d/T=%d/Qi=%dx%dbit/bitDecomp=%d/MarshalRotKey", bfvTest.bfvcontext.n,
		bfvTest.bfvcontext.t,
		len(bfvTest.bfvcontext.contextQ.Modulus), 60,
		15), func(t *testing.T) {
		rotKey, err := bfvTest.kgen.NewRotationKeysPow2(Sk, 15, true)
		if err != nil {
			log.Fatal(err)
		}

		rotKeyBytes, err := rotKey.MarshalBinary()

		rotKeyTest := new(RotationKeys)

		rotKeyTest.UnMarshalBinary(rotKeyBytes)

		state = true

		if rotKeyTest.evakey_rot_row != nil {
			for j := range rotKeyTest.evakey_rot_row.evakey {
				for x := range rotKeyTest.evakey_rot_row.evakey[j] {
					if bfvContext.contextQ.Equal(rotKeyTest.evakey_rot_row.evakey[j][x][0], rotKey.evakey_rot_row.evakey[j][x][0]) != true {
						t.Errorf("error : binarymarshal rotation key rot row")
						state = false
						break
					}

					if bfvContext.contextQ.Equal(rotKeyTest.evakey_rot_row.evakey[j][x][1], rotKey.evakey_rot_row.evakey[j][x][1]) != true {
						t.Errorf("error : binarymarshal rotation key rot row")
						state = false
						break
					}

				}
			}
		}

		for k, v := range rotKeyTest.evakey_rot_col_L {
			for j := range v.evakey {
				for x := range v.evakey[j] {
					if bfvContext.contextQ.Equal(v.evakey[j][x][0], rotKey.evakey_rot_col_L[k].evakey[j][x][0]) != true {
						t.Errorf("error : binarymarshal rotation key col L")
						state = false
						break
					}

					if bfvContext.contextQ.Equal(v.evakey[j][x][1], rotKey.evakey_rot_col_L[k].evakey[j][x][1]) != true {
						t.Errorf("error : binarymarshal rotation key col L")
						state = false
						break
					}
				}
			}

		}

		for k, v := range rotKeyTest.evakey_rot_col_R {
			for j := range v.evakey {
				for x := range v.evakey[j] {
					if bfvContext.contextQ.Equal(v.evakey[j][x][0], rotKey.evakey_rot_col_R[k].evakey[j][x][0]) != true {
						t.Errorf("error : binarymarshal rotation key col R")
						state = false
						break
					}

					if bfvContext.contextQ.Equal(v.evakey[j][x][1], rotKey.evakey_rot_col_R[k].evakey[j][x][1]) != true {
						t.Errorf("error : binarymarshal rotation key col R")
						state = false
						break
					}
				}
			}

		}
	})
}

//=====================================
//=== TESTS FOR ENCRYPT AND DECRYPT ===
//=====================================

func test_PlaintextBatchEncodeDecode(bfvTest *BFVTESTPARAMS, t *testing.T) {

	t.Run(fmt.Sprintf("N=%d/T=%d/Qi=%dx%dbit/Pi=%dx%dbit/BatchEncodeDecode", bfvTest.bfvcontext.n,
		bfvTest.bfvcontext.t,
		len(bfvTest.bfvcontext.contextQ.Modulus), 60,
		len(bfvTest.bfvcontext.contextP.Modulus), 60), func(t *testing.T) {

		bfvContext := bfvTest.bfvcontext
		encoder := bfvTest.batchencoder

		coeffsWant := bfvContext.contextT.NewUniformPoly()

		plaintextWant := bfvContext.NewPlaintext()

		encoder.EncodeUint(coeffsWant.Coeffs[0], plaintextWant)

		coeffsTest, err := encoder.DecodeUint(plaintextWant)
		if err != nil {
			log.Fatal(err)
		}

		if EqualSlice(coeffsWant.Coeffs[0], coeffsTest) != true {
			t.Errorf("error : plaintext lift/rescale")
		}

	})

}

func newTestVectors(bfvTest *BFVTESTPARAMS) (coeffs *ring.Poly, plaintext *Plaintext, ciphertext *Ciphertext, err error) {

	coeffs = bfvTest.bfvcontext.contextT.NewUniformPoly()

	plaintext = bfvTest.bfvcontext.NewPlaintext()

	if err = bfvTest.batchencoder.EncodeUint(coeffs.Coeffs[0], plaintext); err != nil {
		return nil, nil, nil, err
	}

	if ciphertext, err = bfvTest.encryptor.EncryptNew(plaintext); err != nil {
		return nil, nil, nil, err
	}

	return coeffs, plaintext, ciphertext, nil
}

func verifyTestVectors(bfvTest *BFVTESTPARAMS, coeffs *ring.Poly, element BfvElement, t *testing.T) {

	var coeffsTest []uint64
	var err error

	switch element.(type) {
	case *Ciphertext:

		var plaintext *Plaintext
		if plaintext, err = bfvTest.decryptor.DecryptNew(element.(*Ciphertext)); err != nil {
			log.Fatal(err)
		}

		if coeffsTest, err = bfvTest.batchencoder.DecodeUint(plaintext); err != nil {
			log.Fatal(err)
		}

	case *Plaintext:

		if coeffsTest, err = bfvTest.batchencoder.DecodeUint(element.(*Plaintext)); err != nil {
			log.Fatal(err)
		}
	}

	if EqualSlice(coeffs.Coeffs[0], coeffsTest) != true {
		t.Errorf("decryption error")
	}
}

func test_EncryptDecrypt(bfvTest *BFVTESTPARAMS, t *testing.T) {

	t.Run(fmt.Sprintf("N=%d/T=%d/Qi=%dx%dbit/Pi=%dx%dbit/Encrypt/Decrypt", bfvTest.bfvcontext.n,
		bfvTest.bfvcontext.t,
		len(bfvTest.bfvcontext.contextQ.Modulus), 60,
		len(bfvTest.bfvcontext.contextP.Modulus), 60), func(t *testing.T) {

		coeffs, _, ciphertext, _ := newTestVectors(bfvTest)
		verifyTestVectors(bfvTest, coeffs, ciphertext, t)
	})
}

func test_HomomorphicAddition(bfvTest *BFVTESTPARAMS, t *testing.T) {

	bfvContext := bfvTest.bfvcontext
	evaluator := bfvTest.evaluator

	var ciphertextTest BfvElement
	var err error

	t.Run(fmt.Sprintf("N=%d/T=%d/Qi=%dx%dbit/Pi=%dx%dbit/Add", bfvTest.bfvcontext.n,
		bfvTest.bfvcontext.t,
		len(bfvTest.bfvcontext.contextQ.Modulus), 60,
		len(bfvTest.bfvcontext.contextP.Modulus), 60), func(t *testing.T) {

		coeffs0, _, ciphertext0, _ := newTestVectors(bfvTest)
		coeffs1, _, ciphertext1, _ := newTestVectors(bfvTest)

		for i := 0; i < 1; i++ {
			if err = evaluator.Add(ciphertext0, ciphertext1, ciphertext0); err != nil {
				log.Fatal(err)
			}
			bfvContext.contextT.Add(coeffs0, coeffs1, coeffs0)
		}

		verifyTestVectors(bfvTest, coeffs0, ciphertext0, t)
	})

	t.Run(fmt.Sprintf("N=%d/T=%d/Qi=%dx%dbit/Pi=%dx%dbit/AddNew", bfvTest.bfvcontext.n,
		bfvTest.bfvcontext.t,
		len(bfvTest.bfvcontext.contextQ.Modulus), 60,
		len(bfvTest.bfvcontext.contextP.Modulus), 60), func(t *testing.T) {

		coeffs0, _, ciphertext0, _ := newTestVectors(bfvTest)
		coeffs1, _, ciphertext1, _ := newTestVectors(bfvTest)

		for i := 0; i < 1; i++ {
			if ciphertextTest, err = evaluator.AddNew(ciphertext0, ciphertext1); err != nil {
				log.Fatal(err)
			}

			bfvContext.contextT.Add(coeffs0, coeffs1, coeffs0)
		}

		verifyTestVectors(bfvTest, coeffs0, ciphertextTest, t)

	})

	t.Run(fmt.Sprintf("N=%d/T=%d/Qi=%dx%dbit/Pi=%dx%dbit/AddNoMod", bfvTest.bfvcontext.n,
		bfvTest.bfvcontext.t,
		len(bfvTest.bfvcontext.contextQ.Modulus), 60,
		len(bfvTest.bfvcontext.contextP.Modulus), 60), func(t *testing.T) {

		coeffs0, _, ciphertext0, _ := newTestVectors(bfvTest)
		coeffs1, _, ciphertext1, _ := newTestVectors(bfvTest)

		for i := 0; i < 1; i++ {

			if err = evaluator.AddNoMod(ciphertext0, ciphertext1, ciphertext0); err != nil {
				log.Fatal(err)
			}

			evaluator.Reduce(ciphertext0, ciphertext0)
			bfvContext.contextT.Add(coeffs0, coeffs1, coeffs0)

		}

		verifyTestVectors(bfvTest, coeffs0, ciphertext0, t)
	})

	t.Run(fmt.Sprintf("N=%d/T=%d/Qi=%dx%dbit/Pi=%dx%dbit/AddNoModNew", bfvTest.bfvcontext.n,
		bfvTest.bfvcontext.t,
		len(bfvTest.bfvcontext.contextQ.Modulus), 60,
		len(bfvTest.bfvcontext.contextP.Modulus), 60), func(t *testing.T) {

		coeffs0, _, ciphertext0, _ := newTestVectors(bfvTest)
		coeffs1, _, ciphertext1, _ := newTestVectors(bfvTest)

		for i := 0; i < 1; i++ {
			if ciphertextTest, err = evaluator.AddNoModNew(ciphertext0, ciphertext1); err != nil {
				log.Fatal(err)
			}
			evaluator.Reduce(ciphertextTest, ciphertextTest)
			bfvContext.contextT.Add(coeffs0, coeffs1, coeffs0)
		}

		verifyTestVectors(bfvTest, coeffs0, ciphertextTest, t)
	})
}

//HOMOMORPHIC MULTIPLICATION WITH RELINEARIZATION BASE Qi AND w
func test_AddWithPlaintext(bfvTest *BFVTESTPARAMS, t *testing.T) {

	bfvContext := bfvTest.bfvcontext
	evaluator := bfvTest.evaluator

	var ciphertextTest BfvElement
	var err error

	t.Run(fmt.Sprintf("N=%d/T=%d/Qi=%dx%dbit/Pi=%dx%dbit/AddWithPlaintext", bfvTest.bfvcontext.n,
		bfvTest.bfvcontext.t,
		len(bfvTest.bfvcontext.contextQ.Modulus), 60,
		len(bfvTest.bfvcontext.contextP.Modulus), 60), func(t *testing.T) {

		coeffs0, _, ciphertext0, _ := newTestVectors(bfvTest)
		coeffs1, plaintext1, _, _ := newTestVectors(bfvTest)

		if err := evaluator.Add(ciphertext0, plaintext1, ciphertext0); err != nil {
			log.Fatal(err)
		}

		bfvContext.contextT.Add(coeffs0, coeffs1, coeffs0)

		verifyTestVectors(bfvTest, coeffs0, ciphertext0, t)

	})

	t.Run(fmt.Sprintf("N=%d/T=%d/Qi=%dx%dbit/Pi=%dx%dbit/AddWithPlaintextNew", bfvTest.bfvcontext.n,
		bfvTest.bfvcontext.t,
		len(bfvTest.bfvcontext.contextQ.Modulus), 60,
		len(bfvTest.bfvcontext.contextP.Modulus), 60), func(t *testing.T) {

		coeffs0, _, ciphertext0, _ := newTestVectors(bfvTest)
		coeffs1, plaintext1, _, _ := newTestVectors(bfvTest)

		if ciphertextTest, err = evaluator.AddNew(ciphertext0, plaintext1); err != nil {
			log.Fatal(err)
		}
		bfvContext.contextT.Add(coeffs0, coeffs1, coeffs0)

		verifyTestVectors(bfvTest, coeffs0, ciphertextTest, t)

	})

	t.Run(fmt.Sprintf("N=%d/T=%d/Qi=%dx%dbit/Pi=%dx%dbit/AddWithPlaintextNoMod", bfvTest.bfvcontext.n,
		bfvTest.bfvcontext.t,
		len(bfvTest.bfvcontext.contextQ.Modulus), 60,
		len(bfvTest.bfvcontext.contextP.Modulus), 60), func(t *testing.T) {

		coeffs0, _, ciphertext0, _ := newTestVectors(bfvTest)
		coeffs1, plaintext1, _, _ := newTestVectors(bfvTest)

		if err := evaluator.AddNoMod(ciphertext0, plaintext1, ciphertext0); err != nil {
			log.Fatal(err)
		}
		evaluator.Reduce(ciphertext0, ciphertext0)
		bfvContext.contextT.Add(coeffs0, coeffs1, coeffs0)

		verifyTestVectors(bfvTest, coeffs0, ciphertext0, t)
	})

	t.Run(fmt.Sprintf("N=%d/T=%d/Qi=%dx%dbit/Pi=%dx%dbit/AddWithPlaintextNoModNew", bfvTest.bfvcontext.n,
		bfvTest.bfvcontext.t,
		len(bfvTest.bfvcontext.contextQ.Modulus), 60,
		len(bfvTest.bfvcontext.contextP.Modulus), 60), func(t *testing.T) {

		coeffs0, _, ciphertext0, _ := newTestVectors(bfvTest)
		coeffs1, plaintext1, _, _ := newTestVectors(bfvTest)

		if ciphertextTest, err = evaluator.AddNoModNew(ciphertext0, plaintext1); err != nil {
			log.Fatal(err)
		}
		evaluator.Reduce(ciphertextTest, ciphertextTest)
		bfvContext.contextT.Add(coeffs0, coeffs1, coeffs0)

		verifyTestVectors(bfvTest, coeffs0, ciphertextTest, t)
	})
}

func test_HomomorphicSubtraction(bfvTest *BFVTESTPARAMS, t *testing.T) {

	bfvContext := bfvTest.bfvcontext
	evaluator := bfvTest.evaluator

	var ciphertextTest BfvElement
	var err error

	t.Run(fmt.Sprintf("N=%d/T=%d/Qi=%dx%dbit/Pi=%dx%dbit/Sub", bfvTest.bfvcontext.n,
		bfvTest.bfvcontext.t,
		len(bfvTest.bfvcontext.contextQ.Modulus), 60,
		len(bfvTest.bfvcontext.contextP.Modulus), 60), func(t *testing.T) {

		coeffs0, _, ciphertext0, _ := newTestVectors(bfvTest)
		coeffs1, _, ciphertext1, _ := newTestVectors(bfvTest)

		for i := 0; i < 1; i++ {
			if err := evaluator.Sub(ciphertext0, ciphertext1, ciphertext0); err != nil {
				log.Fatal(err)
			}
			bfvContext.contextT.Sub(coeffs0, coeffs1, coeffs0)
		}

		verifyTestVectors(bfvTest, coeffs0, ciphertext0, t)

	})

	t.Run(fmt.Sprintf("N=%d/T=%d/Qi=%dx%dbit/Pi=%dx%dbit/SubNew", bfvTest.bfvcontext.n,
		bfvTest.bfvcontext.t,
		len(bfvTest.bfvcontext.contextQ.Modulus), 60,
		len(bfvTest.bfvcontext.contextP.Modulus), 60), func(t *testing.T) {

		coeffs0, _, ciphertext0, _ := newTestVectors(bfvTest)
		coeffs1, _, ciphertext1, _ := newTestVectors(bfvTest)

		for i := 0; i < 1; i++ {
			if ciphertextTest, err = evaluator.SubNew(ciphertext0, ciphertext1); err != nil {
				log.Fatal(err)
			}
			bfvContext.contextT.Sub(coeffs0, coeffs1, coeffs0)
		}

		verifyTestVectors(bfvTest, coeffs0, ciphertextTest, t)
	})

	t.Run(fmt.Sprintf("N=%d/T=%d/Qi=%dx%dbit/Pi=%dx%dbit/SubNoMod", bfvTest.bfvcontext.n,
		bfvTest.bfvcontext.t,
		len(bfvTest.bfvcontext.contextQ.Modulus), 60,
		len(bfvTest.bfvcontext.contextP.Modulus), 60), func(t *testing.T) {

		coeffs0, _, ciphertext0, _ := newTestVectors(bfvTest)
		coeffs1, _, ciphertext1, _ := newTestVectors(bfvTest)

		for i := 0; i < 1; i++ {
			if err := evaluator.SubNoMod(ciphertext0, ciphertext1, ciphertext0); err != nil {
				log.Fatal(err)
			}
			evaluator.Reduce(ciphertext0, ciphertext0)
			bfvContext.contextT.Sub(coeffs0, coeffs1, coeffs0)
		}

		verifyTestVectors(bfvTest, coeffs0, ciphertext0, t)

	})

	t.Run(fmt.Sprintf("N=%d/T=%d/Qi=%dx%dbit/Pi=%dx%dbit/SubNoModNew", bfvTest.bfvcontext.n,
		bfvTest.bfvcontext.t,
		len(bfvTest.bfvcontext.contextQ.Modulus), 60,
		len(bfvTest.bfvcontext.contextP.Modulus), 60), func(t *testing.T) {

		coeffs0, _, ciphertext0, _ := newTestVectors(bfvTest)
		coeffs1, _, ciphertext1, _ := newTestVectors(bfvTest)

		for i := 0; i < 1; i++ {
			if ciphertextTest, err = evaluator.SubNoModNew(ciphertext0, ciphertext1); err != nil {
				log.Fatal(err)
			}
			if err != nil {
				log.Fatal(err)
			}
			evaluator.Reduce(ciphertextTest, ciphertextTest)
			bfvContext.contextT.Sub(coeffs0, coeffs1, coeffs0)
		}

		verifyTestVectors(bfvTest, coeffs0, ciphertextTest, t)
	})
}

//HOMOMORPHIC MULTIPLICATION WITH RELINEARIZATION BASE Qi AND w
func test_SubWithPlaintext(bfvTest *BFVTESTPARAMS, t *testing.T) {

	bfvContext := bfvTest.bfvcontext
	evaluator := bfvTest.evaluator

	var ciphertextTest BfvElement
	var err error

	t.Run(fmt.Sprintf("N=%d/T=%d/Qi=%dx%dbit/Pi=%dx%dbit/SubWithPlaintext", bfvTest.bfvcontext.n,
		bfvTest.bfvcontext.t,
		len(bfvTest.bfvcontext.contextQ.Modulus), 60,
		len(bfvTest.bfvcontext.contextP.Modulus), 60), func(t *testing.T) {

		coeffs0, _, ciphertext0, _ := newTestVectors(bfvTest)
		coeffs1, plaintext1, _, _ := newTestVectors(bfvTest)

		if err := evaluator.Sub(ciphertext0, plaintext1, ciphertext0); err != nil {
			log.Fatal(err)
		}
		bfvContext.contextT.Sub(coeffs0, coeffs1, coeffs0)

		verifyTestVectors(bfvTest, coeffs0, ciphertext0, t)
	})

	t.Run(fmt.Sprintf("N=%d/T=%d/Qi=%dx%dbit/Pi=%dx%dbit/SubWithPlaintextNew", bfvTest.bfvcontext.n,
		bfvTest.bfvcontext.t,
		len(bfvTest.bfvcontext.contextQ.Modulus), 60,
		len(bfvTest.bfvcontext.contextP.Modulus), 60), func(t *testing.T) {

		coeffs0, _, ciphertext0, _ := newTestVectors(bfvTest)
		coeffs1, plaintext1, _, _ := newTestVectors(bfvTest)

		if ciphertextTest, err = evaluator.SubNew(ciphertext0, plaintext1); err != nil {
			log.Fatal(err)
		}
		bfvContext.contextT.Sub(coeffs0, coeffs1, coeffs0)

		verifyTestVectors(bfvTest, coeffs0, ciphertextTest, t)

	})

	t.Run(fmt.Sprintf("N=%d/T=%d/Qi=%dx%dbit/Pi=%dx%dbit/SubWithPlaintextNoMod", bfvTest.bfvcontext.n,
		bfvTest.bfvcontext.t,
		len(bfvTest.bfvcontext.contextQ.Modulus), 60,
		len(bfvTest.bfvcontext.contextP.Modulus), 60), func(t *testing.T) {

		coeffs0, _, ciphertext0, _ := newTestVectors(bfvTest)
		coeffs1, plaintext1, _, _ := newTestVectors(bfvTest)

		if err := evaluator.SubNoMod(ciphertext0, plaintext1, ciphertext0); err != nil {
			log.Fatal(err)
		}
		evaluator.Reduce(ciphertext0, ciphertext0)
		bfvContext.contextT.Sub(coeffs0, coeffs1, coeffs0)

		verifyTestVectors(bfvTest, coeffs0, ciphertext0, t)
	})

	t.Run(fmt.Sprintf("N=%d/T=%d/Qi=%dx%dbit/Pi=%dx%dbit/SubWithPlaintextNoModNew", bfvTest.bfvcontext.n,
		bfvTest.bfvcontext.t,
		len(bfvTest.bfvcontext.contextQ.Modulus), 60,
		len(bfvTest.bfvcontext.contextP.Modulus), 60), func(t *testing.T) {

		coeffs0, _, ciphertext0, _ := newTestVectors(bfvTest)
		coeffs1, plaintext1, _, _ := newTestVectors(bfvTest)

		if ciphertextTest, err = evaluator.SubNoModNew(ciphertext0, plaintext1); err != nil {
			log.Fatal(err)
		}
		evaluator.Reduce(ciphertextTest, ciphertextTest)
		bfvContext.contextT.Sub(coeffs0, coeffs1, coeffs0)

		verifyTestVectors(bfvTest, coeffs0, ciphertextTest, t)
	})
}

//HOMOMORPHIC MULTIPLICATION WITH RELINEARIZATION BASE Qi AND w
func test_HomomorphicMultiplication(bfvTest *BFVTESTPARAMS, t *testing.T) {

	bfvContext := bfvTest.bfvcontext
	evaluator := bfvTest.evaluator

	t.Run(fmt.Sprintf("N=%d/T=%d/Qi=%dx%dbit/Pi=%dx%dbit/Mul", bfvTest.bfvcontext.n,
		bfvTest.bfvcontext.t,
		len(bfvTest.bfvcontext.contextQ.Modulus), 60,
		len(bfvTest.bfvcontext.contextP.Modulus), 60), func(t *testing.T) {

		coeffs0, _, ciphertext0, _ := newTestVectors(bfvTest)
		coeffs1, _, ciphertext1, _ := newTestVectors(bfvTest)

		receiverCiphertext := bfvContext.NewCiphertextBig(ciphertext0.Degree() + ciphertext1.Degree())

		if err := evaluator.Mul(ciphertext0, ciphertext1, receiverCiphertext); err != nil {
			log.Fatal(err)
		}

		bfvContext.contextT.MulCoeffs(coeffs0, coeffs1, coeffs0)

		verifyTestVectors(bfvTest, coeffs0, receiverCiphertext, t)

	})

	t.Run(fmt.Sprintf("N=%d/T=%d/Qi=%dx%dbit/Pi=%dx%dbit/MulNew", bfvTest.bfvcontext.n,
		bfvTest.bfvcontext.t,
		len(bfvTest.bfvcontext.contextQ.Modulus), 60,
		len(bfvTest.bfvcontext.contextP.Modulus), 60), func(t *testing.T) {

		coeffs0, _, ciphertext0, _ := newTestVectors(bfvTest)
		coeffs1, _, ciphertext1, _ := newTestVectors(bfvTest)

		receiverCiphertext := evaluator.MulNew(ciphertext0, ciphertext1)

		bfvContext.contextT.MulCoeffs(coeffs0, coeffs1, coeffs0)

		verifyTestVectors(bfvTest, coeffs0, receiverCiphertext, t)
	})
}

//HOMOMORPHIC MULTIPLICATION WITH RELINEARIZATION BASE Qi AND w
func test_MulWithPlaintext(bfvTest *BFVTESTPARAMS, t *testing.T) {

	bfvContext := bfvTest.bfvcontext
	evaluator := bfvTest.evaluator

	t.Run(fmt.Sprintf("N=%d/T=%d/Qi=%dx%dbit/Pi=%dx%dbit/MulWithPlaintext", bfvTest.bfvcontext.n,
		bfvTest.bfvcontext.t,
		len(bfvTest.bfvcontext.contextQ.Modulus), 60,
		len(bfvTest.bfvcontext.contextP.Modulus), 60), func(t *testing.T) {

		coeffs0, _, ciphertext0, _ := newTestVectors(bfvTest)
		coeffs1, plaintext1, _, _ := newTestVectors(bfvTest)

		receiverCiphertext := bfvContext.NewCiphertextBig(ciphertext0.Degree())

		if err := evaluator.Mul(ciphertext0, plaintext1, receiverCiphertext); err != nil {
			log.Fatal(err)
		}

		bfvContext.contextT.MulCoeffs(coeffs0, coeffs1, coeffs0)

		verifyTestVectors(bfvTest, coeffs0, receiverCiphertext, t)
	})

	t.Run(fmt.Sprintf("N=%d/T=%d/Qi=%dx%dbit/Pi=%dx%dbit/MulWithPlaintextNew", bfvTest.bfvcontext.n,
		bfvTest.bfvcontext.t,
		len(bfvTest.bfvcontext.contextQ.Modulus), 60,
		len(bfvTest.bfvcontext.contextP.Modulus), 60), func(t *testing.T) {

		coeffs0, _, ciphertext0, _ := newTestVectors(bfvTest)
		coeffs1, plaintext1, _, _ := newTestVectors(bfvTest)

		receiverCiphertext := evaluator.MulNew(ciphertext0, plaintext1)
		bfvContext.contextT.MulCoeffs(coeffs0, coeffs1, coeffs0)

		verifyTestVectors(bfvTest, coeffs0, receiverCiphertext, t)

	})
}

func test_Relinearization(bfvTest *BFVTESTPARAMS, bitDecomps []uint64, t *testing.T) {

	bfvContext := bfvTest.bfvcontext
	kgen := bfvTest.kgen
	evaluator := bfvTest.evaluator

	for _, bitDecomp := range bitDecomps {

		rlk, err := kgen.NewRelinKey(bfvTest.sk, 2, bitDecomp)
		if err != nil {
			log.Fatal(err)
		}

		t.Run(fmt.Sprintf("N=%d/T=%d/Qi=%dx%dbit/Pi=%dx%dbit/bitDecomp=%d/Relinearize", bfvTest.bfvcontext.n,
			bfvTest.bfvcontext.t,
			len(bfvTest.bfvcontext.contextQ.Modulus), 60,
			len(bfvTest.bfvcontext.contextP.Modulus), 60,
			bitDecomp), func(t *testing.T) {

			coeffs0, _, ciphertext0, _ := newTestVectors(bfvTest)
			coeffs1, _, ciphertext1, _ := newTestVectors(bfvTest)

			receiverCiphertext := evaluator.MulNew(ciphertext0, ciphertext1)
			bfvContext.contextT.MulCoeffs(coeffs0, coeffs1, coeffs0)

			if err := evaluator.Relinearize(receiverCiphertext.(*Ciphertext), rlk, receiverCiphertext.(*Ciphertext)); err != nil {
				log.Fatal(err)
			}

			if len(receiverCiphertext.Value()) > 2 {
				t.Errorf("error : Relinearize")
			}

			verifyTestVectors(bfvTest, coeffs0, receiverCiphertext, t)
		})

		t.Run(fmt.Sprintf("N=%d/T=%d/Qi=%dx%dbit/Pi=%dx%dbit/bitDecomp=%d/RelinearizeNew", bfvTest.bfvcontext.n,
			bfvTest.bfvcontext.t,
			len(bfvTest.bfvcontext.contextQ.Modulus), 60,
			len(bfvTest.bfvcontext.contextP.Modulus), 60,
			bitDecomp), func(t *testing.T) {

			t.Skip() // TODO: investigae this test case

			coeffs0, _, ciphertext0, _ := newTestVectors(bfvTest)
			coeffs1, _, ciphertext1, _ := newTestVectors(bfvTest)

			receiverCiphertext := evaluator.MulNew(ciphertext0, ciphertext1)
			bfvContext.contextT.MulCoeffs(coeffs0, coeffs1, coeffs0)

			receiverCiphertext, err := evaluator.RelinearizeNew(receiverCiphertext.(*Ciphertext), rlk)
			if err != nil {
				log.Fatal(err)
			}

			if len(receiverCiphertext.Value()) > 2 {
				t.Errorf("error : RelinearizeNew")
			}

			verifyTestVectors(bfvTest, coeffs0, receiverCiphertext, t)
		})
	}
}

func test_KeySwitching(bfvTest *BFVTESTPARAMS, bitDecomps []uint64, t *testing.T) {

	bfvContext := bfvTest.bfvcontext
	encoder := bfvTest.batchencoder
	kgen := bfvTest.kgen
	Sk := bfvTest.sk
	evaluator := bfvTest.evaluator

	SkNew := kgen.NewSecretKey()

	decryptor_SkNew, err := bfvContext.NewDecryptor(SkNew, 1)
	if err != nil {
		log.Fatal(err)
	}

	for _, bitDecomp := range bitDecomps {

		switching_key, err := kgen.NewSwitchingKey(Sk, SkNew, bitDecomp)
		if err != nil {
			log.Fatal(err)
		}

		t.Run(fmt.Sprintf("N=%d/T=%d/Qi=%dx%dbit/Pi=%dx%dbit/bitDecomp=%d/SwitchKeys", bfvTest.bfvcontext.n,
			bfvTest.bfvcontext.t,
			len(bfvTest.bfvcontext.contextQ.Modulus), 60,
			len(bfvTest.bfvcontext.contextP.Modulus), 60,
			bitDecomp), func(t *testing.T) {

			coeffs0, _, ciphertext0, _ := newTestVectors(bfvTest)

			if err := evaluator.SwitchKeys(ciphertext0, switching_key, ciphertext0); err != nil {
				log.Fatal(err)
			}

			plaintext, err := decryptor_SkNew.DecryptNew(ciphertext0)
			if err != nil {
				log.Fatal(err)
			}

			coeffsTest, err := encoder.DecodeUint(plaintext)
			if err != nil {
				log.Fatal(err)
			}

			if EqualSlice(coeffs0.Coeffs[0], coeffsTest) != true {
				t.Errorf("error : switchingKey encrypt/decrypt")
			}
		})

		t.Run(fmt.Sprintf("N=%d/T=%d/Qi=%dx%dbit/Pi=%dx%dbit/bitDecomp=%d/SwitchKeysNew", bfvTest.bfvcontext.n,
			bfvTest.bfvcontext.t,
			len(bfvTest.bfvcontext.contextQ.Modulus), 60,
			len(bfvTest.bfvcontext.contextP.Modulus), 60,
			bitDecomp), func(t *testing.T) {

			coeffs0, _, ciphertext0, _ := newTestVectors(bfvTest)

			ciphertextTest, err := evaluator.SwitchKeysNew(ciphertext0, switching_key)
			if err != nil {
				log.Fatal(err)
			}

			plaintext, err := decryptor_SkNew.DecryptNew(ciphertextTest)
			if err != nil {
				log.Fatal(err)
			}

			coeffsTest, err := encoder.DecodeUint(plaintext)
			if err != nil {
				log.Fatal(err)
			}

			if EqualSlice(coeffs0.Coeffs[0], coeffsTest) != true {
				t.Errorf("error : switchingKeyNew encrypt/decrypt")
			}
		})
	}
}

func test_GaloisEnd(bfvTest *BFVTESTPARAMS, bitDecomps []uint64, t *testing.T) {

	bfvContext := bfvTest.bfvcontext
	kgen := bfvTest.kgen
	Sk := bfvTest.sk
	evaluator := bfvTest.evaluator

	coeffs, _, ciphertext, _ := newTestVectors(bfvTest)

	receiverCiphertext := bfvContext.NewCiphertext(1)

	slots := bfvContext.n >> 1
	mask := slots - 1

	coeffsWantRotateCol := bfvContext.contextT.NewPoly()
	coeffsWantRotateRow := bfvContext.contextT.NewPoly()
	coeffsWantRotateRow.Coeffs[0] = append(coeffs.Coeffs[0][bfvContext.n>>1:], coeffs.Coeffs[0][:bfvContext.n>>1]...)

	for _, bitDecomp := range bitDecomps {

		rotation_key, err := kgen.NewRotationKeysPow2(Sk, bitDecomp, true)
		if err != nil {
			log.Fatal(err)
		}

		for n := uint64(1); n < bfvContext.n>>1; n <<= 1 {

			for i := uint64(0); i < slots; i++ {
				coeffsWantRotateCol.Coeffs[0][i] = coeffs.Coeffs[0][(i+n)&mask]
				coeffsWantRotateCol.Coeffs[0][i+slots] = coeffs.Coeffs[0][((i+n)&mask)+slots]
			}

			t.Run(fmt.Sprintf("N=%d/T=%d/Qi=%dx%dbit/Pi=%dx%dbit/bitDecomp=%d/RotateColumns/%d", bfvTest.bfvcontext.n,
				bfvTest.bfvcontext.t,
				len(bfvTest.bfvcontext.contextQ.Modulus), 60,
				len(bfvTest.bfvcontext.contextP.Modulus), 60,
				bitDecomp, n), func(t *testing.T) {

				if err := evaluator.RotateColumns(ciphertext, n, rotation_key, receiverCiphertext); err != nil {
					log.Fatal(err)
				}

				verifyTestVectors(bfvTest, coeffsWantRotateCol, receiverCiphertext, t)
			})
		}

		for n := uint64(1); n < bfvContext.n>>1; n <<= 2 {

			rand := ring.RandUniform(mask + 1)

			for i := uint64(0); i < slots; i++ {
				coeffsWantRotateCol.Coeffs[0][i] = coeffs.Coeffs[0][(i+rand)&mask]
				coeffsWantRotateCol.Coeffs[0][i+slots] = coeffs.Coeffs[0][((i+rand)&mask)+slots]
			}

			t.Run(fmt.Sprintf("N=%d/T=%d/Qi=%dx%dbit/Pi=%dx%dbit/bitDecomp=%d/RotateColumns/%d", bfvTest.bfvcontext.n,
				bfvTest.bfvcontext.t,
				len(bfvTest.bfvcontext.contextQ.Modulus), 60,
				len(bfvTest.bfvcontext.contextP.Modulus), 60,
				bitDecomp, rand), func(t *testing.T) {

				if err := evaluator.RotateColumns(ciphertext, rand, rotation_key, receiverCiphertext); err != nil {
					log.Fatal(err)
				}

				verifyTestVectors(bfvTest, coeffsWantRotateCol, receiverCiphertext, t)
			})
		}

		t.Run(fmt.Sprintf("N=%d/T=%d/Qi=%dx%dbit/Pi=%dx%dbit/bitDecomp=%d/RotateRows", bfvTest.bfvcontext.n,
			bfvTest.bfvcontext.t,
			len(bfvTest.bfvcontext.contextQ.Modulus), 60,
			len(bfvTest.bfvcontext.contextP.Modulus), 60,
			bitDecomp), func(t *testing.T) {

			if err := evaluator.RotateRows(ciphertext, rotation_key, receiverCiphertext); err != nil {
				log.Fatal(err)
			}

			verifyTestVectors(bfvTest, coeffsWantRotateRow, receiverCiphertext, t)
		})
	}
}<|MERGE_RESOLUTION|>--- conflicted
+++ resolved
@@ -22,11 +22,7 @@
 
 	var err error
 
-<<<<<<< HEAD
-	paramSets := DefaultParams
-=======
-	paramSets := DefaultParams[1:2]
->>>>>>> 925c1de3
+  paramSets := DefaultParams[0:2]
 
 	bitDecomps := []uint64{60}
 
