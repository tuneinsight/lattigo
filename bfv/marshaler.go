package bfv

import (
	"encoding/binary"
	"errors"
<<<<<<< HEAD
	"github.com/lca1/lattigo/ring"
=======
	"github.com/ldsec/lattigo/ring"
	"math"
>>>>>>> fe7d2deb
	"math/bits"
)

// MarshalBinary encodes a secret-key on a byte slice. The total size in byte is 1 + N/4.
func (sk *SecretKey) MarshalBinary(bfvcontext *BfvContext) ([]byte, error) {

	var Q, x uint64

	tmp := bfvcontext.contextQ.NewPoly()

	bfvcontext.contextQ.InvNTT(sk.sk, tmp)
	bfvcontext.contextQ.InvMForm(tmp, tmp)

	N := uint64(len(sk.sk.Coeffs[0]))

	data := make([]byte, 1+(N>>2))

	Q = bfvcontext.contextQ.Modulus[0]

	data[0] = uint8(bits.Len64(N) - 1)

	for i, coeff := range tmp.Coeffs[0] {

		x = ((coeff + 1) - Q)

		data[1+(i>>2)] <<= 2
		// encodes 0 = 0b00, 1 = 0b01, -1 = 0b10
		data[1+(i>>2)] |= uint8(((x>>63)^1)<<1 | x&1)
	}

	return data, nil
}

// UnMarshalBinary decode a previously marshaled secret-key on the target secret-key.
// The target secret-key must be of the appropriate format, it can be created with the methode NewSecretKeyEmpty().
func (sk *SecretKey) UnMarshalBinary(data []byte, bfvcontext *BfvContext) error {

	var N, coeff uint64

	N = uint64(1 << data[0])

	if uint64(len(sk.sk.Coeffs[0])) != N {
		return errors.New("error : invalid secret key encoding (logN do not match)")
	}

	if uint64(len(data)) != 1+(N>>2) {
		return errors.New("error : invalid secret key encoding (unexpected data length)")
	}

	for i := uint64(0); i < N; i++ {

		coeff = uint64(data[1+(i>>2)]>>(6-((i<<1)&7))) & 3

		for j := range bfvcontext.contextQ.Modulus {
			sk.sk.Coeffs[j][i] = (bfvcontext.contextQ.Modulus[j]-1)*(coeff>>1) | (coeff & 1)
		}
	}

	bfvcontext.contextQ.NTT(sk.sk, sk.sk)
	bfvcontext.contextQ.MForm(sk.sk, sk.sk)

	return nil
}

// MarshalBinary encodes a public-key on a byte slice. The total size is 2 + 16 * N * numberModuliQ.
func (pk *PublicKey) MarshalBinary() ([]byte, error) {

	var err error

	N := uint64(len(pk.pk[0].Coeffs[0]))
	numberModuli := uint64(len(pk.pk[0].Coeffs))

	if numberModuli > 0xFF {
		return nil, errors.New("error : max degree uint16 overflow")
	}

	data := make([]byte, 2+((N*numberModuli)<<4))

	data[0] = uint8((bits.Len64(uint64(N)) - 1))
	data[1] = uint8(numberModuli)

	pointer := uint64(2)

	if pointer, err = ring.WriteCoeffsTo(pointer, N, numberModuli, pk.pk[0].Coeffs, data); err != nil {
		return nil, err
	}

	if pointer, err = ring.WriteCoeffsTo(pointer, N, numberModuli, pk.pk[1].Coeffs, data); err != nil {
		return nil, err
	}

	return data, nil
}

// UnMarshalBinary decodes a previously marshaled public-key on the target public-key.
// The target public-key must have the appropriate format and size, it can be created with
// the methode NewPublicKeyEmpty().
func (pk *PublicKey) UnMarshalBinary(data []byte) error {

	N := uint64(1 << data[0])
	numberModuli := uint64(data[1])

	pointer := uint64(2)

	if ((uint64(len(data)) - pointer) >> 4) != (N * numberModuli) {
		return errors.New("error : invalid publickey encoding")
	}

	pointer, _ = ring.DecodeCoeffs(pointer, N, numberModuli, pk.pk[0].Coeffs, data)
	pointer, _ = ring.DecodeCoeffs(pointer, N, numberModuli, pk.pk[1].Coeffs, data)

	return nil
}

// MarshalBinary encodes an evaluation key on a byte slice. The total size depends on each modulus size and the bit decomp.
// It will approximately be 5 + maxDegree * numberModuli * ( 1 + 2 * 8 * N * numberModuli * logQi/bitDecomp).
func (evaluationkey *EvaluationKey) MarshalBinary() ([]byte, error) {

	var err error

	N := uint64(len(evaluationkey.evakey[0].evakey[0][0][0].Coeffs[0]))
	numberModuli := uint64(len(evaluationkey.evakey[0].evakey[0][0][0].Coeffs))
	decomposition := numberModuli
	bitDecomp := evaluationkey.evakey[0].bitDecomp

	maxDegree := uint64(len(evaluationkey.evakey))

	if numberModuli > 0xFF {
		return nil, errors.New("cannot marshal evaluationkey -> max number moduli uint16 overflow")
	}

	if decomposition > 0xFF {
		return nil, errors.New("cannot marshal evaluationkey -> max decomposition uint16 overflow")
	}

	if bitDecomp > 0xFF {
		return nil, errors.New("cannot marshal evaluationkey -> max bitDecomp uint16 overflow")
	}

	if maxDegree > 0xFF {
		return nil, errors.New("cannot marshal evaluationkey -> max degree uint16 overflow")
	}

	var dataLen uint64
	dataLen = 5
	for i := uint64(0); i < maxDegree; i++ {
		for j := uint64(0); j < decomposition; j++ {
			dataLen += 1                                                                         //Information about the size of the bitdecomposition
			dataLen += 2 * 8 * N * numberModuli * uint64(len(evaluationkey.evakey[i].evakey[j])) // nb coefficients * 8
		}
	}

	data := make([]byte, dataLen)

	data[0] = uint8(bits.Len64(uint64(N)) - 1)
	data[1] = uint8(numberModuli)
	data[2] = uint8(decomposition)
	data[3] = uint8(bitDecomp)
	data[4] = uint8(maxDegree)

	pointer := uint64(5)

	var bitLog uint8
	for i := uint64(0); i < maxDegree; i++ {
		for j := uint64(0); j < decomposition; j++ {
			bitLog = uint8(len(evaluationkey.evakey[i].evakey[j]))
			data[pointer] = bitLog
			pointer += 1
			for x := uint8(0); x < bitLog; x++ {
				if pointer, err = ring.WriteCoeffsTo(pointer, N, numberModuli, evaluationkey.evakey[i].evakey[j][x][0].Coeffs, data); err != nil {
					return nil, err
				}

				if pointer, err = ring.WriteCoeffsTo(pointer, N, numberModuli, evaluationkey.evakey[i].evakey[j][x][1].Coeffs, data); err != nil {
					return nil, err
				}
			}
		}
	}

	return data, nil
}

// UnMarshalBinary decodes a previously marshaled evaluation-key on the target evaluation-key. The target evaluation-key
// must have the appropriate format and size, it can be created with the methode NewRelinKeyEmpty(uint64, uint64).
func (evaluationkey *EvaluationKey) UnMarshalBinary(data []byte) error {

	N := uint64(1 << data[0])
	numberModuli := uint64(data[1])
	decomposition := uint64(data[2])
	bitDecomp := uint64(data[3])
	maxDegree := uint64(data[4])

	pointer := uint64(5)
	var bitLog uint64
	for i := uint64(0); i < maxDegree; i++ {

		evaluationkey.evakey[i].bitDecomp = bitDecomp

		for j := uint64(0); j < decomposition; j++ {

			bitLog = uint64(data[pointer])
			pointer += 1

			for x := uint64(0); x < bitLog; x++ {

				if uint64(len(evaluationkey.evakey[i].evakey[j][x][0].Coeffs)) != numberModuli {
					return errors.New("cannot unmarshal evaluation-key -> receiver (numberModuli does not match data)")
				}

				if uint64(len(evaluationkey.evakey[i].evakey[j][x][1].Coeffs)) != numberModuli {
					return errors.New("cannot unmarshal evaluation-key -> receiver (numberModuli does not match data)")
				}

				pointer, _ = ring.DecodeCoeffs(pointer, N, numberModuli, evaluationkey.evakey[i].evakey[j][x][0].Coeffs, data)
				pointer, _ = ring.DecodeCoeffs(pointer, N, numberModuli, evaluationkey.evakey[i].evakey[j][x][1].Coeffs, data)
			}
		}
	}

	return nil
}

// MarshalBinary encodes an switching-key on a byte slice. The total size in byte will be approximately 5 + numberModuli * ( 1 + 2 * 8 * N * numberModuli * logQi/bitDecomp).
func (switchkey *SwitchingKey) MarshalBinary() ([]byte, error) {

	var err error

	N := uint64(len(switchkey.evakey[0][0][0].Coeffs[0]))
	level := uint64(len(switchkey.evakey[0][0][0].Coeffs))
	decomposition := level
	bitDecomp := switchkey.bitDecomp

	if level > 0xFF {
		return nil, errors.New("cannot marshal switching-key -> max number modulie uint8 overflow")
	}

	if decomposition > 0xFF {
		return nil, errors.New("cannot marshal switching-key -> max decomposition uint8 overflow")
	}

	if bitDecomp > 0xFF {
		return nil, errors.New("cannot marshal switching-key -> max bitDecomp uint8 overflow")
	}

	var dataLen uint64
	dataLen = 4

	for j := uint64(0); j < decomposition; j++ {
		dataLen += 1                                                                    //Information about the size of the bitdecomposition
		dataLen += 2 * 8 * N * level * decomposition * uint64(len(switchkey.evakey[j])) // nb coefficients * 8
	}

	data := make([]byte, dataLen)

	data[0] = uint8(bits.Len64(uint64(N)) - 1)
	data[1] = uint8(level)
	data[2] = uint8(decomposition)
	data[3] = uint8(bitDecomp)

	pointer := uint64(4)

	var bitLog uint8

	for j := uint64(0); j < decomposition; j++ {
		bitLog = uint8(len(switchkey.evakey[j]))
		data[pointer] = bitLog
		pointer += 1
		for x := uint8(0); x < bitLog; x++ {
			if pointer, err = ring.WriteCoeffsTo(pointer, N, level, switchkey.evakey[j][x][0].Coeffs, data); err != nil {
				return nil, err
			}

			if pointer, err = ring.WriteCoeffsTo(pointer, N, level, switchkey.evakey[j][x][1].Coeffs, data); err != nil {
				return nil, err
			}
		}
	}

	return data, nil
}

// UnMarshalBinary decode a previously marshaled switching-key on the target switching-key.
// The target switching-key must have the appropriate format and size, it can be created with the methode NewSwitchingKeyEmpty(uint64).
func (switchkey *SwitchingKey) UnMarshalBinary(data []byte) error {

	N := uint64(1 << data[0])
	level := uint64(data[1])
	decomposition := uint64(data[2])
	bitDecomp := uint64(data[3])

	pointer := uint64(4)
	var bitLog uint64

	switchkey.bitDecomp = bitDecomp

	for j := uint64(0); j < decomposition; j++ {

		bitLog = uint64(data[pointer])
		pointer += 1

		for x := uint64(0); x < bitLog; x++ {

			if uint64(len(switchkey.evakey[j][x][0].Coeffs)) != decomposition {
				return errors.New("cannot unmarshal switching-key -> receiver (numberModuli does not match data)")
			}

			if uint64(len(switchkey.evakey[j][x][1].Coeffs)) != decomposition {
				return errors.New("cannot unmarshal switching-key -> receiver (numberModuli does not match data)")
			}

			pointer, _ = ring.DecodeCoeffs(pointer, N, level, switchkey.evakey[j][x][0].Coeffs, data)
			pointer, _ = ring.DecodeCoeffs(pointer, N, level, switchkey.evakey[j][x][1].Coeffs, data)
		}
	}

	return nil
}

// MarshalBinary encodes a rotationkeys structure on a byte slice. The total size in byte is approximately
// 5 + 4*(nb left rot + num right rot) + (nb left rot + num right rot + 1 (if rotate row)) * numberModuli * ( 1 + 2 * 8 * N * numberModuli * logQi/bitDecomp).
func (rotationkey *RotationKeys) MarshalBinary() ([]byte, error) {

	var err error

	N := uint64(rotationkey.bfvcontext.n)
	numberModuli := uint64(len(rotationkey.bfvcontext.contextQ.Modulus))
	decomposition := numberModuli
	bitDecomp := rotationkey.bitDecomp
	mappingRow := 0
	mappingColL := []uint64{}
	mappingColR := []uint64{}

	if numberModuli > 0xFF {
		return nil, errors.New("error : max number modulies uint16 overflow")
	}

	if decomposition > 0xFF {
		return nil, errors.New("error : max decomposition uint16 overflow")
	}

	if bitDecomp > 0xFF {
		return nil, errors.New("error : max bitDecomp uint16 overflow")
	}

	var dataLen uint64
	dataLen = 13

	for i := uint64(1); i < rotationkey.bfvcontext.n>>1; i++ {
		if rotationkey.evakey_rot_col_L[i] != nil {

			mappingColL = append(mappingColL, i)

			for j := uint64(0); j < decomposition; j++ {
				dataLen += 1                                                                                                 //Information about the size of the bitdecomposition
				dataLen += 2 * 8 * N * numberModuli * decomposition * uint64(len(rotationkey.evakey_rot_col_L[i].evakey[j])) // nb coefficients * 8
			}
		}

		if rotationkey.evakey_rot_col_L[i] != nil {

			mappingColR = append(mappingColR, i)

			for j := uint64(0); j < decomposition; j++ {
				dataLen += 1                                                                                                 //Information about the size of the bitdecomposition
				dataLen += 2 * 8 * N * numberModuli * decomposition * uint64(len(rotationkey.evakey_rot_col_L[i].evakey[j])) // nb coefficients * 8
			}
		}
	}

	if rotationkey.evakey_rot_row != nil {
		mappingRow = 1
		for j := uint64(0); j < decomposition; j++ {
			dataLen += 1                                                                                            //Information about the size of the bitdecomposition
			dataLen += 2 * 8 * N * numberModuli * decomposition * uint64(len(rotationkey.evakey_rot_row.evakey[j])) // nb coefficients * 8
		}
	}

	dataLen += uint64(len(mappingColL)+len(mappingColR)) << 2 // size needed to encode what rotation are present

	data := make([]byte, dataLen)

	data[0] = uint8(bits.Len64(uint64(N)) - 1)
	data[1] = uint8(numberModuli)
	data[2] = uint8(decomposition)
	data[3] = uint8(bitDecomp)
	data[4] = uint8(mappingRow)

	pointer := uint64(5)

	binary.BigEndian.PutUint32(data[pointer:pointer+4], uint32(len(mappingColL)))
	pointer += 4

	binary.BigEndian.PutUint32(data[pointer:pointer+4], uint32(len(mappingColR)))
	pointer += 4

	for _, i := range mappingColL {

		binary.BigEndian.PutUint32(data[pointer:pointer+4], uint32(i))

		pointer += 4
	}

	for _, i := range mappingColR {

		binary.BigEndian.PutUint32(data[pointer:pointer+4], uint32(i))

		pointer += 4
	}

	// Encodes the different rotation key indexes
	var bitLog uint8
	if mappingRow == 1 {
		for j := uint64(0); j < decomposition; j++ {
			bitLog = uint8(len(rotationkey.evakey_rot_row.evakey[j]))
			data[pointer] = bitLog
			pointer += 1
			for x := uint8(0); x < bitLog; x++ {
				if pointer, err = ring.WriteCoeffsTo(pointer, N, numberModuli, rotationkey.evakey_rot_row.evakey[j][x][0].Coeffs, data); err != nil {
					return nil, err
				}

				if pointer, err = ring.WriteCoeffsTo(pointer, N, numberModuli, rotationkey.evakey_rot_row.evakey[j][x][1].Coeffs, data); err != nil {
					return nil, err
				}
			}
		}
	}

	for _, i := range mappingColL {
		for j := uint64(0); j < decomposition; j++ {
			bitLog = uint8(len(rotationkey.evakey_rot_col_L[i].evakey[j]))
			data[pointer] = bitLog
			pointer += 1
			for x := uint8(0); x < bitLog; x++ {
				if pointer, err = ring.WriteCoeffsTo(pointer, N, numberModuli, rotationkey.evakey_rot_col_L[i].evakey[j][x][0].Coeffs, data); err != nil {
					return nil, err
				}

				if pointer, err = ring.WriteCoeffsTo(pointer, N, numberModuli, rotationkey.evakey_rot_col_L[i].evakey[j][x][1].Coeffs, data); err != nil {
					return nil, err
				}
			}
		}
	}

	for _, i := range mappingColR {
		for j := uint64(0); j < decomposition; j++ {
			bitLog = uint8(len(rotationkey.evakey_rot_col_R[i].evakey[j]))
			data[pointer] = bitLog
			pointer += 1
			for x := uint8(0); x < bitLog; x++ {
				if pointer, err = ring.WriteCoeffsTo(pointer, N, numberModuli, rotationkey.evakey_rot_col_R[i].evakey[j][x][0].Coeffs, data); err != nil {
					return nil, err
				}

				if pointer, err = ring.WriteCoeffsTo(pointer, N, numberModuli, rotationkey.evakey_rot_col_R[i].evakey[j][x][1].Coeffs, data); err != nil {
					return nil, err
				}
			}
		}
	}

	return data, nil
}

// UnMarshalBinary decodes a previously marshaled rotation-keys on the target rotation-keys. In contrary to all
// the other structures, the unmarshaling for rotationkeys only need an empty receiver, as it is not possible to
// create receiver of the correct format and size without knowing all the content of the marshaled rotationkeys. The memory
// will be allocated on the fly.
func (rotationkey *RotationKeys) UnMarshalBinary(data []byte) error {

	N := uint64(1 << data[0])
	numberModuli := uint64(data[1])
	decomposition := uint64(data[2])
	bitDecomp := uint64(data[3])
	mappingRow := uint64(data[4])
	mappingColL := make([]uint64, binary.BigEndian.Uint32(data[5:9]))
	mappingColR := make([]uint64, binary.BigEndian.Uint32(data[9:13]))

	rotationkey.bitDecomp = uint64(bitDecomp)

	rotationkey.evakey_rot_col_L = make(map[uint64]*SwitchingKey)
	//rotationkey.evakey_rot_col_R = make(map[uint64][][][2]*ring.Poly)

	pointer := uint64(13)

	for i := 0; i < len(mappingColL); i++ {
		mappingColL[i] = uint64(binary.BigEndian.Uint32(data[pointer : pointer+4]))
		pointer += 4
	}

	for i := 0; i < len(mappingColR); i++ {
		mappingColR[i] = uint64(binary.BigEndian.Uint32(data[pointer : pointer+4]))
		pointer += 4
	}

	var bitLog uint64
	if mappingRow == 1 {

		rotationkey.evakey_rot_row = new(SwitchingKey)
		rotationkey.evakey_rot_row.bitDecomp = bitDecomp
		rotationkey.evakey_rot_row.evakey = make([][][2]*ring.Poly, decomposition)

		for j := uint64(0); j < decomposition; j++ {

			bitLog = uint64(data[pointer])
			pointer += 1

			rotationkey.evakey_rot_row.evakey[j] = make([][2]*ring.Poly, bitLog)

			for x := uint64(0); x < bitLog; x++ {

				rotationkey.evakey_rot_row.evakey[j][x][0] = new(ring.Poly)
				rotationkey.evakey_rot_row.evakey[j][x][0].Coeffs = make([][]uint64, numberModuli)
				pointer, _ = ring.DecodeCoeffsNew(pointer, N, numberModuli, rotationkey.evakey_rot_row.evakey[j][x][0].Coeffs, data)

				rotationkey.evakey_rot_row.evakey[j][x][1] = new(ring.Poly)
				rotationkey.evakey_rot_row.evakey[j][x][1].Coeffs = make([][]uint64, numberModuli)
				pointer, _ = ring.DecodeCoeffsNew(pointer, N, numberModuli, rotationkey.evakey_rot_row.evakey[j][x][1].Coeffs, data)
			}
		}
	}

	if len(mappingColL) > 0 {

		rotationkey.evakey_rot_col_L = make(map[uint64]*SwitchingKey)

		for _, i := range mappingColL {

			rotationkey.evakey_rot_col_L[i] = new(SwitchingKey)
			rotationkey.evakey_rot_col_L[i].bitDecomp = bitDecomp
			rotationkey.evakey_rot_col_L[i].evakey = make([][][2]*ring.Poly, decomposition)

			for j := uint64(0); j < decomposition; j++ {

				bitLog = uint64(data[pointer])
				pointer += 1

				rotationkey.evakey_rot_col_L[i].evakey[j] = make([][2]*ring.Poly, bitLog)

				for x := uint64(0); x < bitLog; x++ {

					rotationkey.evakey_rot_col_L[i].evakey[j][x][0] = new(ring.Poly)
					rotationkey.evakey_rot_col_L[i].evakey[j][x][0].Coeffs = make([][]uint64, numberModuli)
					pointer, _ = ring.DecodeCoeffsNew(pointer, N, numberModuli, rotationkey.evakey_rot_col_L[i].evakey[j][x][0].Coeffs, data)

					rotationkey.evakey_rot_col_L[i].evakey[j][x][1] = new(ring.Poly)
					rotationkey.evakey_rot_col_L[i].evakey[j][x][1].Coeffs = make([][]uint64, numberModuli)
					pointer, _ = ring.DecodeCoeffsNew(pointer, N, numberModuli, rotationkey.evakey_rot_col_L[i].evakey[j][x][1].Coeffs, data)
				}
			}
		}
	}

	if len(mappingColR) > 0 {

		rotationkey.evakey_rot_col_R = make(map[uint64]*SwitchingKey)

		for _, i := range mappingColR {

			rotationkey.evakey_rot_col_R[i] = new(SwitchingKey)
			rotationkey.evakey_rot_col_R[i].bitDecomp = bitDecomp
			rotationkey.evakey_rot_col_R[i].evakey = make([][][2]*ring.Poly, decomposition)

			for j := uint64(0); j < decomposition; j++ {

				bitLog = uint64(data[pointer])
				pointer += 1

				rotationkey.evakey_rot_col_R[i].evakey[j] = make([][2]*ring.Poly, bitLog)

				for x := uint64(0); x < bitLog; x++ {

					rotationkey.evakey_rot_col_R[i].evakey[j][x][0] = new(ring.Poly)
					rotationkey.evakey_rot_col_R[i].evakey[j][x][0].Coeffs = make([][]uint64, numberModuli)
					pointer, _ = ring.DecodeCoeffsNew(pointer, N, numberModuli, rotationkey.evakey_rot_col_R[i].evakey[j][x][0].Coeffs, data)

					rotationkey.evakey_rot_col_R[i].evakey[j][x][1] = new(ring.Poly)
					rotationkey.evakey_rot_col_R[i].evakey[j][x][1].Coeffs = make([][]uint64, numberModuli)
					pointer, _ = ring.DecodeCoeffsNew(pointer, N, numberModuli, rotationkey.evakey_rot_col_R[i].evakey[j][x][1].Coeffs, data)
				}
			}
		}
	}

	return nil
}<|MERGE_RESOLUTION|>--- conflicted
+++ resolved
@@ -3,12 +3,7 @@
 import (
 	"encoding/binary"
 	"errors"
-<<<<<<< HEAD
-	"github.com/lca1/lattigo/ring"
-=======
 	"github.com/ldsec/lattigo/ring"
-	"math"
->>>>>>> fe7d2deb
 	"math/bits"
 )
 
