--- conflicted
+++ resolved
@@ -24,10 +24,6 @@
 	EncodeNTT(plaintext *Plaintext, values []complex128, logSlots uint64)
 	EncodeNTTAtLvlNew(level uint64, values []complex128, logSlots uint64) (plaintext *Plaintext)
 	Decode(plaintext *Plaintext, logSlots uint64) (res []complex128)
-<<<<<<< HEAD
-	DecodeAndRound(plaintext *Plaintext, logSlots uint64, bound float64) (res []complex128)
-=======
->>>>>>> fa417590
 	Embed(values []complex128, logSlots uint64)
 	ScaleUp(pol *ring.Poly, scale float64, moduli []uint64)
 	WipeInternalMemory()
@@ -47,10 +43,6 @@
 	EncodeNTT(plaintext *Plaintext, values []*ring.Complex, logSlots uint64)
 	EncodeNTTAtLvlNew(level uint64, values []*ring.Complex, logSlots uint64) (plaintext *Plaintext)
 	Decode(plaintext *Plaintext, logSlots uint64) (res []*ring.Complex)
-<<<<<<< HEAD
-	DecodeAndRound(plaintext *Plaintext, logSlots uint64, bound float64) (res []*ring.Complex)
-=======
->>>>>>> fa417590
 	FFT(values []*ring.Complex, N uint64)
 	InvFFT(values []*ring.Complex, N uint64)
 
