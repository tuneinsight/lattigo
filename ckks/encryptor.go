package ckks

import (
	"errors"
<<<<<<< HEAD
	"github.com/lca1/lattigo/ring"
=======
	"github.com/ldsec/lattigo/ring"
	//"fmt"
>>>>>>> fe7d2deb
)

// Encreyptor is a struct used to encrypt plaintext and storing the public-key and/or secret-key.
type Encryptor struct {
	ckkscontext *CkksContext
	pk          *PublicKey
	sk          *SecretKey
	polypool    *ring.Poly
}

// NewEncryptor creates a new Encryptor with the input public-key and/or secret-key.
// This encryptor can be used to encrypt plaintexts, using the stored keys.
func (ckkscontext *CkksContext) NewEncryptor(pk *PublicKey, sk *SecretKey) (encryptor *Encryptor, err error) {

	if uint64(pk.pk[0].GetDegree()+pk.pk[1].GetDegree())>>1 != ckkscontext.n {
		return nil, errors.New("error : pk ring degree doesn't match ckkscontext ring degree")
	}

	if sk != nil && uint64(sk.sk.GetDegree()) != ckkscontext.n {
		return nil, errors.New("error : sk ring degree doesn't match ckkscontext ring degree")
	}

	encryptor = new(Encryptor)
	encryptor.ckkscontext = ckkscontext
	encryptor.pk = pk
	encryptor.sk = sk
	encryptor.polypool = ckkscontext.contextLevel[ckkscontext.levels-1].NewPoly()
	return encryptor, nil
}

// EncryptFromPkNew encrypts the input plaintext using the stored public-key and returns
// the result on a newly created ciphertext.
//
// ciphertext = [pk[0]*u + m + e_0, pk[1]*u + e_1]
func (encryptor *Encryptor) EncryptFromPkNew(plaintext *Plaintext) (ciphertext *Ciphertext, err error) {

	if encryptor.pk == nil {
		return nil, errors.New("cannot encrypt -> public-key hasn't been set")
	}

	if uint64(plaintext.value[0].GetDegree()) != encryptor.ckkscontext.n {
		return nil, errors.New("cannot encrypt -> plaintext ring degree doesn't match encryptor ckkscontext ring degree")
	}

	ciphertext = encryptor.ckkscontext.NewCiphertext(1, plaintext.Level(), plaintext.Scale())

	encryptfrompk(encryptor, plaintext, ciphertext)

	return ciphertext, nil
}

// EncryptFromPk encrypts the input plaintext using the stored public-key, and returns the result
// on the reciver ciphertext.
//
// ciphertext = [pk[0]*u + m + e_0, pk[1]*u + e_1]
func (encryptor *Encryptor) EncryptFromPk(plaintext *Plaintext, ciphertext *Ciphertext) (err error) {

	if encryptor.pk == nil {
		return errors.New("cannot encrypt -> public-key hasn't been set")
	}

	if uint64(plaintext.value[0].GetDegree()) != encryptor.ckkscontext.n {
		return errors.New("cannot encrypt -> plaintext ring degree doesn't match encryptor ckkscontext ring degree")
	}

	if ciphertext.Degree() != 1 {
		return errors.New("cannot encrypt -> invalide receiver -> ciphertext degree > 1")
	}

	plaintext.CopyParams(ciphertext)

	encryptfrompk(encryptor, plaintext, ciphertext)

	return nil
}

// EncryptFromSkNew encrypts the input plaintext using the stored secret-key and returns
// the result on a newly created ciphertext. Encrypting with the secret-key introduces less noise than encrypting
// with the public-key.
//
// ciphertext = [-a*sk + m + e, a]
func (encryptor *Encryptor) EncryptFromSkNew(plaintext *Plaintext) (ciphertext *Ciphertext, err error) {

	if encryptor.sk == nil {
		return nil, errors.New("cannot encrypt -> secret-key hasn't been set")
	}

	if uint64(plaintext.value[0].GetDegree()) != encryptor.ckkscontext.n {
		return nil, errors.New("cannot encrypt -> plaintext ring degree doesn't match encryptor ckkscontext ring degree")
	}

	ciphertext = encryptor.ckkscontext.NewCiphertext(1, plaintext.Level(), plaintext.Scale())

	encryptfromsk(encryptor, plaintext, ciphertext)

	return ciphertext, nil
}

// EncryptFromSk encrypts the input plaintext using the stored secret-key, and returns the result
// on the reciever ciphertext. Encrypting with the secret-key introduces less noise than encrypting
// with the public-key.
//
// ciphertext = [-a*sk + m + e, a]
func (encryptor *Encryptor) EncryptFromSk(plaintext *Plaintext, ciphertext *Ciphertext) (err error) {

	if encryptor.sk == nil {
		return errors.New("cannot encrypt -> secret-key hasn't been set")
	}

	if uint64(plaintext.value[0].GetDegree()) != encryptor.ckkscontext.n {
		return errors.New("cannot encrypt -> plaintext ring degree doesn't match encryptor ckkscontext ring degree")
	}

	if ciphertext.Degree() != 1 {
		return errors.New("cannot encrypt -> invalide receiver -> ciphertext degree > 1")
	}

	plaintext.CopyParams(ciphertext)

	encryptfromsk(encryptor, plaintext, ciphertext)

	return nil
}

func encryptfrompk(encryptor *Encryptor, plaintext *Plaintext, ciphertext *Ciphertext) {

	context := encryptor.ckkscontext.contextLevel[plaintext.Level()]

	encryptor.ckkscontext.ternarySampler.SampleMontgomeryNTT(0.5, encryptor.polypool)

	context.MulCoeffsMontgomery(encryptor.polypool, encryptor.pk.pk[0], ciphertext.value[0])
	context.MulCoeffsMontgomery(encryptor.polypool, encryptor.pk.pk[1], ciphertext.value[1])

	encryptor.ckkscontext.gaussianSampler.SampleNTT(encryptor.polypool)
	context.Add(ciphertext.value[0], encryptor.polypool, ciphertext.value[0])

	encryptor.ckkscontext.gaussianSampler.SampleNTT(encryptor.polypool)
	context.Add(ciphertext.value[1], encryptor.polypool, ciphertext.value[1])

	context.Add(ciphertext.value[0], plaintext.value[0], ciphertext.value[0])

	encryptor.polypool.Zero()

	ciphertext.isNTT = true
}

func encryptfromsk(encryptor *Encryptor, plaintext *Plaintext, ciphertext *Ciphertext) {
	context := encryptor.ckkscontext.contextLevel[plaintext.Level()]

	// ct = [e, a]
	ciphertext.value[1] = context.NewUniformPoly()
	encryptor.ckkscontext.gaussianSampler.SampleNTT(ciphertext.value[0])

	// ct = [-s*a + e, a]
	context.MulCoeffsMontgomeryAndSub(ciphertext.value[1], encryptor.sk.sk, ciphertext.value[0])

	// ct = [-s*a + m + e, a]
	context.Add(ciphertext.value[0], plaintext.value[0], ciphertext.value[0])

}<|MERGE_RESOLUTION|>--- conflicted
+++ resolved
@@ -2,12 +2,7 @@
 
 import (
 	"errors"
-<<<<<<< HEAD
-	"github.com/lca1/lattigo/ring"
-=======
 	"github.com/ldsec/lattigo/ring"
-	//"fmt"
->>>>>>> fe7d2deb
 )
 
 // Encreyptor is a struct used to encrypt plaintext and storing the public-key and/or secret-key.
