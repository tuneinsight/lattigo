--- conflicted
+++ resolved
@@ -1135,72 +1135,6 @@
 	return nil
 }
 
-<<<<<<< HEAD
-func rescaleMany(evaluator *Evaluator, nbRescales uint64, p0, p1 *ring.Poly) {
-
-	level := len(p0.Coeffs) - 1
-
-	var Qi, InvQl, pHalf, pHalfNegQi uint64
-
-	context := evaluator.ckkscontext.contextQ
-
-	mredParams := context.GetMredParams()
-	bredParams := context.GetBredParams()
-
-	context.InvNTTLvl(uint64(level), p0, p1)
-
-	for k := uint64(0); k < nbRescales; k++ {
-
-		// Centers by (p-1)/2
-		pHalf = (context.Modulus[level] - 1) >> 1
-		for i := uint64(0); i < context.N; i++ {
-			p1.Coeffs[level][i] = ring.CRed(p1.Coeffs[level][i]+pHalf, context.Modulus[level])
-		}
-
-		for i := 0; i < level; i++ {
-
-			Qi = evaluator.ckkscontext.moduli[i]
-			InvQl = evaluator.ckkscontext.rescaleParams[level-1][i]
-
-			pHalfNegQi = Qi - ring.BRedAdd(pHalf, Qi, bredParams[i])
-
-			for j := uint64(0); j < evaluator.ckkscontext.n; j++ {
-				p1.Coeffs[i][j] = ring.MRed(p1.Coeffs[i][j]+(Qi-ring.BRedAdd(p1.Coeffs[level][j]+pHalfNegQi, Qi, bredParams[i])), InvQl, Qi, mredParams[i]) // (x[i] - x[-1]) * InvQl
-			}
-		}
-
-		p1.Coeffs = p1.Coeffs[:level]
-		level -= 1
-	}
-
-	context.NTTLvl(uint64(level), p1, p1)
-}
-
-func (evaluator *Evaluator) SetScale(ct *Ciphertext, scale float64) (err error) {
-
-	var tmp float64
-
-	tmp = evaluator.ckkscontext.scale
-
-	evaluator.ckkscontext.scale = scale
-
-	if err = evaluator.MultConst(ct, scale/ct.Scale(), ct); err != nil {
-		return err
-	}
-
-	if err = evaluator.Rescale(ct, scale, ct); err != nil {
-		return err
-	}
-
-	ct.SetScale(scale)
-
-	evaluator.ckkscontext.scale = tmp
-
-	return nil
-}
-
-=======
->>>>>>> 3235348b
 // MulRelinNew multiplies ct0 by ct1 and returns the result on a newly created element. The new scale is
 // the multiplication between scales of the input elements (addition when the scale is represented in log2). An evaluation
 // key can be provided to apply a relinearization step and reduce the degree of the output element. This evaluation key is only
