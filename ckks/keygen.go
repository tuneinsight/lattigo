--- conflicted
+++ resolved
@@ -296,7 +296,7 @@
 	return keygen.GenRotationKeys(galEls, sk)
 }
 
-<<<<<<< HEAD
+
 // GenRotationIndexesForInnerSumNaive generates the rotation indexes for the
 // InnerSumNaive. To be then used with GenRotationKeysForRotations to generate
 // the RotationKeySet.
@@ -306,11 +306,6 @@
 		rotations = append(rotations, i*batch)
 	}
 	return
-=======
-// GenRotationKeysForInnerSum generates a RotationKeySet supporting the InnerSum operation of the Evaluator
-func (keygen *keyGenerator) GenRotationKeysForInnerSum(sk *SecretKey) (rks *RotationKeySet) {
-	return keygen.GenRotationKeys(keygen.params.GaloisElementsForRowInnerSum(), sk)
->>>>>>> 07235b6c
 }
 
 // GenRotationIndexesForInnerSum generates the rotation indexes for the
