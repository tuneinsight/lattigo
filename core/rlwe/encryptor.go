package rlwe

import (
	"fmt"
	"reflect"

	"github.com/tuneinsight/lattigo/v6/ring"
	"github.com/tuneinsight/lattigo/v6/ring/ringqp"
	"github.com/tuneinsight/lattigo/v6/utils"
	"github.com/tuneinsight/lattigo/v6/utils/sampling"
)

// EncryptionKey is an interface for encryption keys. Valid encryption
// keys are the [SecretKey] and [PublicKey] types.
type EncryptionKey interface {
	isEncryptionKey()
}

// NewEncryptor creates a new [Encryptor] from either a public key or a private key.
func NewEncryptor(params ParameterProvider, key EncryptionKey) *Encryptor {

	p := *params.GetRLWEParameters()

	enc := newEncryptor(p)
	var err error
	switch key := key.(type) {
	case *PublicKey:
		err = enc.checkPk(key)
	case *SecretKey:
		err = enc.checkSk(key)
	case nil:
		return newEncryptor(p)
	default:
		// Sanity check
		panic(fmt.Errorf("key must be either *rlwe.PublicKey, *rlwe.SecretKey or nil but have %T", key))
	}

	if err != nil {
		// Sanity check, this error should not happen.
		panic(fmt.Errorf("key is not correct: %w", err))
	}

	enc.encKey = key
	return enc
}

type Encryptor struct {
	params Parameters

	encKey         EncryptionKey
	prng           sampling.PRNG
	xeSampler      ring.Sampler
	xsSampler      ring.Sampler
	basisextender  *ring.BasisExtender
	uniformSampler ringqp.UniformSampler
}

// GetRLWEParameters returns the underlying [Parameters].
func (enc Encryptor) GetRLWEParameters() *Parameters {
	return &enc.params
}

func newEncryptor(params Parameters) *Encryptor {

	prng, err := sampling.NewPRNG()
	if err != nil {
		panic(fmt.Errorf("newEncryptor: %w", err))
	}

	var bc *ring.BasisExtender
	if params.PCount() != 0 {
		bc = ring.NewBasisExtender(params.RingQ(), params.RingP())
	}

	xeSampler, err := ring.NewSampler(prng, params.RingQ(), params.Xe(), false)

	// Sanity check, this error should not happen.
	if err != nil {
		panic(fmt.Errorf("newEncryptor: %w", err))
	}

	xsSampler, err := ring.NewSampler(prng, params.RingQ(), params.Xs(), false)

	// Sanity check, this error should not happen.
	if err != nil {
		panic(fmt.Errorf("newEncryptor: %w", err))
	}

	return &Encryptor{
		params:         params,
		prng:           prng,
		xeSampler:      xeSampler,
		xsSampler:      xsSampler,
		uniformSampler: ringqp.NewUniformSampler(prng, *params.RingQP()),
		basisextender:  bc,
	}
}

// newTestEncryptorWithKeyedPRNG creates a new [Encryptor] that uses the provided prng for randomness.
// CAUTION: THIS FUNCTION SHOULD BE USED FOR TESTING PURPOSES ONLY.
// WARNING: The resulting encryptor is not meant to be used concurrently.
func newTestEncryptorWithKeyedPRNG(params ParameterProvider, key EncryptionKey, prng *sampling.KeyedPRNG) *Encryptor {
	p := *params.GetRLWEParameters()

	enc := NewEncryptor(params, key)
	xeSampler, err := ring.NewSampler(prng, p.RingQ(), p.Xe(), false)
	if err != nil {
		panic(fmt.Errorf("NewEncryptorWithPRNG: cannot create xeSampler %w", err))
	}
	xsSampler, err := ring.NewSampler(prng, p.RingQ(), p.Xs(), false)
	if err != nil {
		panic(fmt.Errorf("NewEncryptorWithPRNG: cannot create xsSampler %w", err))
	}
	uniformSampler := ringqp.NewUniformSampler(prng, *p.RingQP())
	enc.prng = prng
	enc.xeSampler = xeSampler
	enc.xsSampler = xsSampler
	enc.uniformSampler = uniformSampler

	return enc
}

// Encrypt encrypts the input plaintext using the stored encryption key and writes the result on ct.
// The method currently accepts only *[Ciphertext] as ct.
// If a [Plaintext] is given, then the output [Ciphertext] [MetaData] will match the [Plaintext] [MetaData].
// The method returns an error if the ct has an unsupported type or if no encryption key is stored
// in the [Encryptor].
//
// The encryption procedure masks the plaintext by adding a fresh encryption of zero.
// The encryption procedure depends on the parameters: If the auxiliary modulus P is defined, the
// encryption of zero is sampled in QP before being rescaled by P; otherwise, it is directly sampled in Q.
func (enc Encryptor) Encrypt(pt *Plaintext, ct interface{}) (err error) {
	if pt == nil {
		return enc.EncryptZero(ct)
	} else {
		switch ct := ct.(type) {
		case *Ciphertext:
			*ct.MetaData = *pt.MetaData
			level := utils.Min(pt.Level(), ct.Level())
			ct.Resize(ct.Degree(), level)
			if err = enc.EncryptZero(ct); err != nil {
				return fmt.Errorf("cannot Encrypt: %w", err)
			}
			enc.addPtToCt(level, pt, ct)
			return
		default:
			return fmt.Errorf("cannot Encrypt: input ciphertext type %s is not supported", reflect.TypeOf(ct))
		}
	}
}

// EncryptNew encrypts the input plaintext using the stored encryption key and returns a newly
// allocated [Ciphertext] containing the result.
// If a [Plaintext] is provided, then the output [Ciphertext] [MetaData] will match the [Plaintext] [MetaData].
// The method returns an error if the ct has an unsupported type or if no encryption key is stored
// in the [Encryptor].
//
// The encryption procedure masks the plaintext by adding a fresh encryption of zero.
// The encryption procedure depends on the parameters: If the auxiliary modulus P is defined, the
// encryption of zero is sampled in QP before being rescaled by P; otherwise, it is directly sampled in Q.
func (enc Encryptor) EncryptNew(pt *Plaintext) (ct *Ciphertext, err error) {
	ct = NewCiphertext(enc.params, 1, pt.Level())
	return ct, enc.Encrypt(pt, ct)
}

// EncryptZero generates an encryption of zero under the stored encryption key and writes the result on ct.
// The method accepts only *[Ciphertext] as input.
// The method returns an error if the ct has an unsupported type or if no encryption key is stored
// in the [Encryptor].
//
// The encryption procedure depends on the parameters: If the auxiliary modulus P is defined, the
// encryption of zero is sampled in QP before being rescaled by P; otherwise, it is directly sampled in Q.
// The zero encryption is generated according to the given [Ciphertext] [MetaData].
func (enc Encryptor) EncryptZero(ct interface{}) (err error) {
	switch key := enc.encKey.(type) {
	case *SecretKey:
		return enc.encryptZeroSk(key, ct)
	case *PublicKey:
		if cti, isCt := ct.(*Ciphertext); isCt && enc.params.PCount() == 0 {
			return enc.encryptZeroPkNoP(key, cti.Element)
		}
		return enc.encryptZeroPk(key, ct)
	default:
		return fmt.Errorf("cannot encrypt: Encryptor has no encryption key")
	}
}

// EncryptZeroNew generates an encryption of zero under the stored encryption key and returns a newly
// allocated [Ciphertext] containing the result.
// The method returns an error if no encryption key is stored in the [Encryptor].
// The encryption procedure depends on the parameters: If the auxiliary modulus P is defined, the
// encryption of zero is sampled in QP before being rescaled by P; otherwise, it is directly sampled in Q.
func (enc Encryptor) EncryptZeroNew(level int) (ct *Ciphertext) {
	ct = NewCiphertext(enc.params, 1, level)
	if err := enc.EncryptZero(ct); err != nil {
		// Sanity check, this error should not happen.
		panic(err)
	}
	return
}

func (enc Encryptor) encryptZeroPk(pk *PublicKey, ct interface{}) (err error) {

	var ct0QP, ct1QP ringqp.Poly

	if ctCt, isCiphertext := ct.(*Ciphertext); isCiphertext {
		ct = ctCt.Element
	}

	var levelQ, levelP int
	switch ct := ct.(type) {
	case Element[ring.Poly]:

		levelQ = ct.Level()
		levelP = 0

<<<<<<< HEAD
		tmpPolyQP := enc.params.RingQP().NewPoly()
		ct0QP = ringqp.Poly{Q: ct.Value[0], P: tmpPolyQP.Q}
		ct1QP = ringqp.Poly{Q: ct.Value[1], P: tmpPolyQP.P}
=======
		ct0QP = ringqp.Poly{Q: ct.Value[0], P: enc.params.ringQ.NewPoly()}
		ct1QP = ringqp.Poly{Q: ct.Value[1], P: enc.params.ringP.NewPoly()}
>>>>>>> 038455e3
	case Element[ringqp.Poly]:

		levelQ = ct.LevelQ()
		levelP = ct.LevelP()

		ct0QP = ct.Value[0]
		ct1QP = ct.Value[1]
	default:
		return fmt.Errorf("invalid input: must be Element[ring.Poly] or Element[ringqp.Poly] but is %T", ct)
	}

	ringQP := enc.params.RingQP().AtLevel(levelQ, levelP)

	u := enc.params.RingQP().NewPoly()

	// We sample a RLWE instance (encryption of zero) over the extended ring (ciphertext ring + special prime)
	enc.xsSampler.AtLevel(levelQ).Read(u.Q)
	ringQP.ExtendBasisSmallNormAndCenter(u.Q, levelP, u.Q, u.P)

	// (#Q + #P) NTT
	ringQP.NTT(u, u)

	// ct0 = u*pk0
	// ct1 = u*pk1
	ringQP.MulCoeffsMontgomery(u, pk.Value[0], ct0QP)
	ringQP.MulCoeffsMontgomery(u, pk.Value[1], ct1QP)

	// 2*(#Q + #P) NTT
	ringQP.INTT(ct0QP, ct0QP)
	ringQP.INTT(ct1QP, ct1QP)

	e := u

	enc.xeSampler.AtLevel(levelQ).Read(e.Q)
	ringQP.ExtendBasisSmallNormAndCenter(e.Q, levelP, e.Q, e.P)
	ringQP.Add(ct0QP, e, ct0QP)

	enc.xeSampler.AtLevel(levelQ).Read(e.Q)
	ringQP.ExtendBasisSmallNormAndCenter(e.Q, levelP, e.Q, e.P)
	ringQP.Add(ct1QP, e, ct1QP)

	switch ct := ct.(type) {
	case Element[ring.Poly]:

		// ct0 = (u*pk0 + e0)/P
		enc.basisextender.ModDownQPtoQ(levelQ, levelP, ct0QP.Q, ct0QP.P, ct.Value[0])

		// ct1 = (u*pk1 + e1)/P
		enc.basisextender.ModDownQPtoQ(levelQ, levelP, ct1QP.Q, ct1QP.P, ct.Value[1])

		if ct.IsNTT {
			ringQP.RingQ.NTT(ct.Value[0], ct.Value[0])
			ringQP.RingQ.NTT(ct.Value[1], ct.Value[1])
		}

		if ct.IsMontgomery {
			ringQP.RingQ.MForm(ct.Value[0], ct.Value[0])
			ringQP.RingQ.MForm(ct.Value[1], ct.Value[1])
		}

	case Element[ringqp.Poly]:
		if ct.IsNTT {
			ringQP.NTT(ct.Value[0], ct.Value[0])
			ringQP.NTT(ct.Value[1], ct.Value[1])
		}

		if ct.IsMontgomery {
			ringQP.MForm(ct.Value[0], ct.Value[0])
			ringQP.MForm(ct.Value[1], ct.Value[1])
		}
	}

	return
}

func (enc Encryptor) encryptZeroPkNoP(pk *PublicKey, ct Element[ring.Poly]) (err error) {

	levelQ := ct.Level()

	ringQ := enc.params.RingQ().AtLevel(levelQ)

	buffQ0 := enc.params.ringQ.NewPoly()

	enc.xsSampler.AtLevel(levelQ).Read(buffQ0)
	ringQ.NTT(buffQ0, buffQ0)

	c0, c1 := ct.Value[0], ct.Value[1]

	// ct0 = NTT(u*pk0)
	ringQ.MulCoeffsMontgomery(buffQ0, pk.Value[0].Q, c0)
	// ct1 = NTT(u*pk1)
	ringQ.MulCoeffsMontgomery(buffQ0, pk.Value[1].Q, c1)

	// c0
	if ct.IsNTT {
		enc.xeSampler.AtLevel(levelQ).Read(buffQ0)
		ringQ.NTT(buffQ0, buffQ0)
		ringQ.Add(c0, buffQ0, c0)
	} else {
		ringQ.INTT(c0, c0)
		enc.xeSampler.AtLevel(levelQ).ReadAndAdd(c0)
	}

	// c1
	if ct.IsNTT {
		enc.xeSampler.AtLevel(levelQ).Read(buffQ0)
		ringQ.NTT(buffQ0, buffQ0)
		ringQ.Add(c1, buffQ0, c1)

	} else {
		ringQ.INTT(c1, c1)
		enc.xeSampler.AtLevel(levelQ).ReadAndAdd(c1)
	}

	return
}

// encryptZeroSk generates an encryption of zero using the stored secret-key and writes the result on ct.
// The method accepts only *rlwe.Ciphertext or *rgsw.Ciphertext as input and will return an error otherwise.
// The zero encryption is generated according to the given Ciphertext MetaData.
func (enc Encryptor) encryptZeroSk(sk *SecretKey, ct interface{}) (err error) {

	switch ct := ct.(type) {
	case *Ciphertext:

		var c1 ring.Poly
		if ct.Degree() == 1 {
			c1 = ct.Value[1]
		} else {
<<<<<<< HEAD
			c1 = enc.params.ringQ.NewPoly()
=======
			c1 = enc.params.ringQ.AtLevel(ct.Level()).NewPoly()
>>>>>>> 038455e3
		}

		enc.uniformSampler.AtLevel(ct.Level(), -1).Read(ringqp.Poly{Q: c1})

		if !ct.IsNTT {
			enc.params.RingQ().AtLevel(ct.Level()).NTT(c1, c1)
		}

		return enc.encryptZeroSkFromC1(sk, ct.Element, c1)

	case Element[ringqp.Poly]:

		var c1 ringqp.Poly

		if ct.Degree() == 1 {
			c1 = ct.Value[1]
		} else {
<<<<<<< HEAD
			c1 = enc.params.RingQP().NewPoly()
=======
			c1 = enc.params.RingQP().AtLevel(ct.LevelQ(), ct.LevelP()).NewPoly()
>>>>>>> 038455e3
		}

		// ct = (e, a)
		enc.uniformSampler.AtLevel(ct.LevelQ(), ct.LevelP()).Read(c1)

		if !ct.IsNTT {
			enc.params.RingQP().AtLevel(ct.LevelQ(), ct.LevelP()).NTT(c1, c1)
		}

		return enc.encryptZeroSkFromC1QP(sk, ct, c1)
	default:
		return fmt.Errorf("cannot EncryptZero: input ciphertext type %T is not supported", ct)
	}
}

func (enc Encryptor) encryptZeroSkFromC1(sk *SecretKey, ct Element[ring.Poly], c1 ring.Poly) (err error) {

	levelQ := ct.Level()

	ringQ := enc.params.RingQ().AtLevel(levelQ)

	c0 := ct.Value[0]

	ringQ.MulCoeffsMontgomery(c1, sk.Value.Q, c0)
	ringQ.Neg(c0, c0)

	if ct.IsNTT {
<<<<<<< HEAD
		e := ringQ.NewPoly()
=======
		e := enc.params.ringQ.NewPoly()
>>>>>>> 038455e3
		enc.xeSampler.AtLevel(levelQ).Read(e)
		ringQ.NTT(e, e)
		ringQ.Add(c0, e, c0)
	} else {
		ringQ.INTT(c0, c0)
		if ct.Degree() == 1 {
			ringQ.INTT(c1, c1)
		}

		enc.xeSampler.AtLevel(levelQ).ReadAndAdd(c0)
	}

	return
}

// EncryptZeroSeeded generates en encryption of zero under sk.
// levelQ : level of the modulus Q
// levelP : level of the modulus P
// sk     : secret key
// sampler: uniform sampler; if `sampler` is nil, then the internal sampler will be used.
// montgomery: returns the result in the Montgomery domain.
func (enc Encryptor) encryptZeroSkFromC1QP(sk *SecretKey, ct Element[ringqp.Poly], c1 ringqp.Poly) (err error) {

	levelQ, levelP := ct.LevelQ(), ct.LevelP()
	ringQP := enc.params.RingQP().AtLevel(levelQ, levelP)

	c0 := ct.Value[0]

	// ct = (e, 0)
	enc.xeSampler.AtLevel(levelQ).Read(c0.Q)
	if levelP != -1 {
		ringQP.ExtendBasisSmallNormAndCenter(c0.Q, levelP, c0.Q, c0.P)
	}

	ringQP.NTT(c0, c0)
	// ct[1] is assumed to be sampled in of the Montgomery domain,
	// thus -as will also be in the Montgomery domain (s is by default), therefore 'e'
	// must be switched to the Montgomery domain.
	ringQP.MForm(c0, c0)

	// (-a*sk + e, a)
	ringQP.MulCoeffsMontgomeryThenSub(c1, sk.Value, c0)

	if !ct.IsNTT {
		ringQP.INTT(c0, c0)
		ringQP.INTT(c1, c1)
	}

	return
}

// withKeyedUniformSampling returns this encryptor with a keyed prng as its source of randomness for the uniform
// element c1.
// The returned encryptor is not thread safe (sampling will not be deterministic).
func (enc Encryptor) withKeyedUniformSampling(prng *sampling.KeyedPRNG) *Encryptor {
	enc.uniformSampler = ringqp.NewUniformSampler(prng, *enc.params.RingQP())
	return &enc
}

func (enc Encryptor) ShallowCopy() *Encryptor {
	return NewEncryptor(enc.params, enc.encKey)
}

func (enc Encryptor) WithKey(key EncryptionKey) *Encryptor {
	switch key := key.(type) {
	case *SecretKey:
		if err := enc.checkSk(key); err != nil {
			// Sanity check, this error should not happen.
			panic(fmt.Errorf("cannot WithKey: %w", err))
		}
	case *PublicKey:
		if err := enc.checkPk(key); err != nil {
			// Sanity check, this error should not happen.
			panic(fmt.Errorf("cannot WithKey: %w", err))
		}
	case nil:
		return &enc
	default:
		// Sanity check, this error should not happen.
		panic(fmt.Errorf("invalid key type, want *rlwe.SecretKey, *rlwe.PublicKey or nil but have %T", key))
	}
	enc.encKey = key
	return &enc
}

// checkPk checks that a given pk is correct for the parameters.
func (enc Encryptor) checkPk(pk *PublicKey) (err error) {
	if pk.Value[0].Q.N() != enc.params.N() || pk.Value[1].Q.N() != enc.params.N() {
		return fmt.Errorf("pk ring degree does not match params ring degree")
	}
	return
}

// checkPk checks that a given pk is correct for the parameters.
func (enc Encryptor) checkSk(sk *SecretKey) (err error) {
	if sk.Value.Q.N() != enc.params.N() {
		return fmt.Errorf("sk ring degree does not match params ring degree")
	}
	return
}

func (enc Encryptor) addPtToCt(level int, pt *Plaintext, ct *Ciphertext) {

	ringQ := enc.params.RingQ().AtLevel(level)
	var buff ring.Poly
	if pt.IsNTT {
		if ct.IsNTT {
			buff = pt.Value
		} else {
			buff = ringQ.NewPoly()
			ringQ.NTT(pt.Value, buff)
		}
	} else {
		if ct.IsNTT {
			buff = ringQ.NewPoly()
			ringQ.INTT(pt.Value, buff)
		} else {
			buff = pt.Value
		}
	}

	ringQ.Add(ct.Value[0], buff, ct.Value[0])
}<|MERGE_RESOLUTION|>--- conflicted
+++ resolved
@@ -214,14 +214,8 @@
 		levelQ = ct.Level()
 		levelP = 0
 
-<<<<<<< HEAD
-		tmpPolyQP := enc.params.RingQP().NewPoly()
-		ct0QP = ringqp.Poly{Q: ct.Value[0], P: tmpPolyQP.Q}
-		ct1QP = ringqp.Poly{Q: ct.Value[1], P: tmpPolyQP.P}
-=======
 		ct0QP = ringqp.Poly{Q: ct.Value[0], P: enc.params.ringQ.NewPoly()}
 		ct1QP = ringqp.Poly{Q: ct.Value[1], P: enc.params.ringP.NewPoly()}
->>>>>>> 038455e3
 	case Element[ringqp.Poly]:
 
 		levelQ = ct.LevelQ()
@@ -351,11 +345,7 @@
 		if ct.Degree() == 1 {
 			c1 = ct.Value[1]
 		} else {
-<<<<<<< HEAD
-			c1 = enc.params.ringQ.NewPoly()
-=======
 			c1 = enc.params.ringQ.AtLevel(ct.Level()).NewPoly()
->>>>>>> 038455e3
 		}
 
 		enc.uniformSampler.AtLevel(ct.Level(), -1).Read(ringqp.Poly{Q: c1})
@@ -373,11 +363,7 @@
 		if ct.Degree() == 1 {
 			c1 = ct.Value[1]
 		} else {
-<<<<<<< HEAD
-			c1 = enc.params.RingQP().NewPoly()
-=======
 			c1 = enc.params.RingQP().AtLevel(ct.LevelQ(), ct.LevelP()).NewPoly()
->>>>>>> 038455e3
 		}
 
 		// ct = (e, a)
@@ -405,11 +391,7 @@
 	ringQ.Neg(c0, c0)
 
 	if ct.IsNTT {
-<<<<<<< HEAD
-		e := ringQ.NewPoly()
-=======
 		e := enc.params.ringQ.NewPoly()
->>>>>>> 038455e3
 		enc.xeSampler.AtLevel(levelQ).Read(e)
 		ringQ.NTT(e, e)
 		ringQ.Add(c0, e, c0)
