--- conflicted
+++ resolved
@@ -729,10 +729,17 @@
 	err = contextParams.encoder.EncodeUint(coeffsPol.Coeffs[0], plaintext)
 	check(t, err)
 
-<<<<<<< HEAD
-	evk := bfvCtx.NewRelinKey(1, bitDecomp)
-	P0.GenRelinearizationKey(P0.share2, P0.share3, evk)
-	return evk
+	ciphertext, err = encryptor.EncryptNew(plaintext)
+	check(t, err)
+
+	return coeffsPol.Coeffs[0], plaintext, ciphertext
+}
+
+func verifyTestVectors(contextParams *dbfvContext, decryptor *bfv.Decryptor, coeffs []uint64, ciphertext *bfv.Ciphertext, t *testing.T) {
+
+	if bfv.EqualSlice(coeffs, contextParams.encoder.DecodeUint(decryptor.DecryptNew(ciphertext))) != true {
+		t.Errorf("decryption error")
+	}
 }
 
 func Test_Marshalling(t *testing.T) {
@@ -991,17 +998,4 @@
 
 	log.Print("All marshalling is passed for relin keys")
 
-=======
-	ciphertext, err = encryptor.EncryptNew(plaintext)
-	check(t, err)
-
-	return coeffsPol.Coeffs[0], plaintext, ciphertext
-}
-
-func verifyTestVectors(contextParams *dbfvContext, decryptor *bfv.Decryptor, coeffs []uint64, ciphertext *bfv.Ciphertext, t *testing.T) {
-
-	if bfv.EqualSlice(coeffs, contextParams.encoder.DecodeUint(decryptor.DecryptNew(ciphertext))) != true {
-		t.Errorf("decryption error")
-	}
->>>>>>> 43b064c8
 }