package mkckks

import (
	"github.com/ldsec/lattigo/v2/ckks"
	"github.com/ldsec/lattigo/v2/ring"
)

// RelinearizationWithSharedRelinKey implements the algorithm 1 in section 3.3.1 of the Chen paper
// It does relin using a precomputed shared key
func RelinearizationWithSharedRelinKey(relinKey *MKRelinearizationKey, ciphertext *MKCiphertext) {
	// TODO: implement Algorithm 1
}

/*
// RelinearizationOnTheFly implements the algorithm 2 in section 3.3.1 of the Chen paper
// It does relin directly by linearizing each entry of the extended ciphertext and stores it in cPrime (of size k+1)
// There are (k+1)**2 ciphertexts, and k pairs of (evaluation keys Di,bi)
func RelinearizationOnTheFly(evaluationKeys []*MKEvaluationKey, publicKeys []*MKPublicKey, ciphertexts *MKCiphertext, params *ckks.Parameters) {

	ringQ := GetRingQ(params)
	k := uint64(len(evaluationKeys))
	res := make([]*ring.Poly, k+1)

	for i := uint64(0); i < k+1; i++ {
		res[i] = ringQ.NewPoly()
	}

	cipherParts := ciphertexts.ciphertexts.Value()

	c0Prime := cipherParts[0]
	tmpIJ := ringQ.NewPoly()
	tmpC0Prime := ringQ.NewPoly()
	tmpCIPrime := ringQ.NewPoly()

	for i := uint64(1); i <= k; i++ {
		ringQ.Add(cipherParts[i], cipherParts[(k+1)*i], res[i]) // first for loop in algo2
	}

	for i := uint64(1); i <= k; i++ { // second loop in alg2

		di0 := evaluationKeys[i].key[0]
		di1 := evaluationKeys[i].key[1]
		di2 := evaluationKeys[i].key[2]

		for j := uint64(1); j <= k; j++ {

			decomposedIJ := GInverse(cipherParts[i*(k+1)+j], params)

			Dot(decomposedIJ, publicKeys[j].key[0], tmpIJ, ringQ) // line 6

			decomposedTmp := GInverse(tmpIJ, params) // inverse and matric mult (line 7)

			Dot(decomposedTmp, di0, tmpC0Prime, ringQ)
			Dot(decomposedTmp, di1, tmpCIPrime, ringQ)

			ringQ.Add(c0Prime, tmpC0Prime, c0Prime)
			ringQ.Add(res[i], tmpCIPrime, res[i])

			Dot(decomposedIJ, di2, tmpIJ, ringQ) // inverse and dot product (line8)
			ringQ.Add(res[j], tmpIJ, res[j])

		}
	}

	res[0] = c0Prime
	ciphertexts.ciphertexts.SetValue(res)
}
*/

// RelinearizationOnTheFly implements the algorithm 3 in the appendix of the Chen paper
// It does relin directly by linearizing each entry of the extended ciphertext and stores it in cPrime (of size k+1)
// There are (k+1)**2 ciphertexts, and k pairs of (evaluation keys Di,bi)
func RelinearizationOnTheFly(evaluationKeys []*MKEvaluationKey, publicKeys []*MKPublicKey, ciphertexts *MKCiphertext, params *ckks.Parameters) {

	ringQ := GetRingQ(params)
	ringP := GetRingP(params)
	var baseconverter *ring.FastBasisExtender
	baseconverter = ring.NewFastBasisExtender(ringQ, ringP)
	level := ciphertexts.ciphertexts.Level()

	k := uint64(len(evaluationKeys))
	restmpQ := make([]*ring.Poly, k+1)
	res := make([]*ring.Poly, k+1)
	restmpP := make([]*ring.Poly, k+1)

	for i := uint64(0); i < k+1; i++ {
		restmpQ[i] = ringQ.NewPoly()
		restmpP[i] = ringP.NewPoly()

		res[i] = ringQ.NewPoly()
	}

	cipherParts := ciphertexts.ciphertexts.Value()

	for i := uint64(1); i <= k; i++ {

		di0 := evaluationKeys[i-1].key[0]
		di1 := evaluationKeys[i-1].key[1]
		di2 := evaluationKeys[i-1].key[2]

		for j := uint64(1); j <= k; j++ {
<<<<<<< HEAD
			decomposedIJQ, decomposedIJP := GInverse(cipherParts[i*(k+1)+j], params) // line 3
=======

			decomposedIJQ, decomposedIJP := GInverse(cipherParts[i*(k+1)+j], params, level) // line 3
>>>>>>> e0ba9259

			cIJtmpQ := DotLvl(level, decomposedIJQ, publicKeys[j-1].key[0], ringQ)
			cIJtmpP := Dot(decomposedIJP, publicKeys[j-1].key[0], ringP)

			cIJPrime := ringQ.NewPoly()

			baseconverter.ModDownSplitNTTPQ(level, cIJtmpQ, cIJtmpP, cIJPrime) // line 4

			decomposedTmpQ, decomposedTmpP := GInverse(cIJPrime, params, level) // inverse and matrix mult (line 5)

			tmpC0Q := DotLvl(level, decomposedTmpQ, di0, ringQ)
			tmpC0P := Dot(decomposedTmpP, di0, ringP)

			tmpCiQ := DotLvl(level, decomposedTmpQ, di1, ringQ)
			tmpCiP := Dot(decomposedTmpP, di1, ringP)

			ringQ.AddLvl(level, restmpQ[0], tmpC0Q, restmpQ[0])
			ringQ.AddLvl(level, restmpQ[i], tmpCiQ, restmpQ[i])
			ringQ.ReduceLvl(level, restmpQ[0], restmpQ[0])
			ringQ.ReduceLvl(level, restmpQ[i], restmpQ[i])

			ringP.Add(restmpP[0], tmpC0P, restmpP[0])
			ringP.Add(restmpP[i], tmpCiP, restmpP[i])
			ringP.Reduce(restmpP[0], restmpP[0])
			ringP.Reduce(restmpP[i], restmpP[i])

			tmpIJQ := DotLvl(level, decomposedIJQ, di2, ringQ) // line 6 of algorithm
			tmpIJP := Dot(decomposedIJP, di2, ringP)

			ringQ.AddLvl(level, restmpQ[j], tmpIJQ, restmpQ[j])
			ringP.Add(restmpP[j], tmpIJP, restmpP[j])
			ringP.Reduce(restmpP[j], restmpP[j])
			ringQ.ReduceLvl(level, restmpQ[j], restmpQ[j])

		}
	}

	tmpModDown := ringQ.NewPoly()

	baseconverter.ModDownSplitNTTPQ(level, restmpQ[0], restmpP[0], tmpModDown)
	ringQ.AddLvl(level, cipherParts[0], tmpModDown, res[0])
	ringQ.ReduceLvl(level, res[0], res[0])

	for i := uint64(1); i <= k; i++ {

		ringQ.AddLvl(level, cipherParts[i], cipherParts[(k+1)*i], res[i])

		baseconverter.ModDownSplitNTTPQ(level, restmpQ[i], restmpP[i], tmpModDown)
		ringQ.AddLvl(level, res[i], tmpModDown, res[i])
		ringQ.ReduceLvl(level, res[i], res[i])

	}

	ciphertexts.ciphertexts.SetValue(res)
}<|MERGE_RESOLUTION|>--- conflicted
+++ resolved
@@ -99,12 +99,8 @@
 		di2 := evaluationKeys[i-1].key[2]
 
 		for j := uint64(1); j <= k; j++ {
-<<<<<<< HEAD
-			decomposedIJQ, decomposedIJP := GInverse(cipherParts[i*(k+1)+j], params) // line 3
-=======
 
 			decomposedIJQ, decomposedIJP := GInverse(cipherParts[i*(k+1)+j], params, level) // line 3
->>>>>>> e0ba9259
 
 			cIJtmpQ := DotLvl(level, decomposedIJQ, publicKeys[j-1].key[0], ringQ)
 			cIJtmpP := Dot(decomposedIJP, publicKeys[j-1].key[0], ringP)
