--- conflicted
+++ resolved
@@ -413,14 +413,10 @@
 	// In total we do len(P) + len(Q) NTT, which is optimal (linear in the number of moduli of P and Q)
 }
 
-<<<<<<< HEAD
 // ModUpExact applies a basis extension from Q to P to the polynomial
 // and approximates the number of overflow of Q using floating point arithmetic.
+// Caution, returns the values in [0, 2q-1]
 func ModUpExact(p1, p2 [][]uint64, params *ModUpParams) {
-=======
-// Caution, returns the values in [0, 2q-1]
-func modUpExact(p1, p2 [][]uint64, params *modupParams) {
->>>>>>> 6202936e
 
 	var v [8]uint64
 	var y0, y1, y2, y3, y4, y5, y6, y7 [32]uint64
@@ -652,21 +648,7 @@
 	}
 }
 
-<<<<<<< HEAD
-		// Otherwise, we apply a fast exact base conversion for the reconstruction
-	} else {
-
-		var index uint64
-		if level >= alphai+crtDecompLevel*decomposer.alpha {
-			index = decomposer.xalpha[crtDecompLevel] - 2
-		} else {
-			index = (level - 1) % decomposer.alpha
-		}
-
-		params := decomposer.ModUpParams[crtDecompLevel][index]
-=======
 func reconstructRNS(index, x uint64, p [][]uint64, v *[8]uint64, y0, y1, y2, y3, y4, y5, y6, y7 *[32]uint64, Q, QInv, QbMont []uint64) {
->>>>>>> 6202936e
 
 	var vi [8]float64
 	var qi, qiInv, qibMont uint64
